--- conflicted
+++ resolved
@@ -1,11 +1,8 @@
 # Changelog
 
-<<<<<<< HEAD
-## 1.22.1-dev
+## 1.24.0-dev
 * Feature - Configurable poll duration for container stats [@jcbowman](https://github.com/jcbowman) [#1646](https://github.com/aws/amazon-ecs-agent/pull/1646)
 
-## 1.22.0-dev
-=======
 ## 1.23.0-dev
 * Feature - Add support for ECS Secrets integrating with AWS Secrets Manager [#1713](https://github.com/aws/amazon-ecs-agent/pull/1713)
 * Enhancement - Add availability zone to task metadata endpoint and ECS metadata file
@@ -14,7 +11,6 @@
 * Bug - Fixed a bug where propagated `aws:` tags are passed through RegisterContainerInstance API call [#1706](https://github.com/aws/amazon-ecs-agent/pull/1706)
 
 ## 1.22.0
->>>>>>> 39c830ff
 * Feature - Add support for ECS Secrets integrating with AWS Systems Manager Parameter Store
 * Feature - Support for `--pid`, `--ipc` Docker run flags. [#1584](https://github.com/aws/amazon-ecs-agent/pull/1584)
 * Feature - Introduce two environment variables `ECS_CONTAINER_INSTANCE_PROPAGATE_TAGS_FROM` and `ECS_CONTAINER_INSTANCE_TAGS` to support ECS tagging [#1618](https://github.com/aws/amazon-ecs-agent/pull/1618)
