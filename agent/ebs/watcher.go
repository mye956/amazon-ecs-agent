// Copyright Amazon.com Inc. or its affiliates. All Rights Reserved.
//
// Licensed under the Apache License, Version 2.0 (the "License"). You may
// not use this file except in compliance with the License. A copy of the
// License is located at
//
//	http://aws.amazon.com/apache2.0/
//
// or in the "license" file accompanying this file. This file is distributed
// on an "AS IS" BASIS, WITHOUT WARRANTIES OR CONDITIONS OF ANY KIND, either
// express or implied. See the License for the specific language governing
// permissions and limitations under the License.

package ebs

import (
	"context"
	"fmt"
	"strconv"
	"time"

	ecsengine "github.com/aws/amazon-ecs-agent/agent/engine"
	"github.com/aws/amazon-ecs-agent/agent/engine/dockerstate"
	apiebs "github.com/aws/amazon-ecs-agent/ecs-agent/api/resource"
	apitaskstatus "github.com/aws/amazon-ecs-agent/ecs-agent/api/task/status"
	csi "github.com/aws/amazon-ecs-agent/ecs-agent/csiclient"
	log "github.com/cihub/seelog"

	v1 "k8s.io/api/core/v1"
)

type EBSWatcher struct {
	ctx        context.Context
	cancel     context.CancelFunc
	agentState dockerstate.TaskEngineState
	// TODO: The dataClient will be used to save to agent's data client as well as start the ACK timer. This will be added once the data client functionality have been added
	// dataClient     data.Client
	discoveryClient apiebs.EBSDiscovery
	csiClient       csi.CSIClient
	scanTicker      *time.Ticker
	// TODO: The dockerTaskEngine.stateChangeEvent will be used to send over the state change event for EBS attachments once it's been found and mounted/resize/format.
	taskEngine ecsengine.TaskEngine
}

// NewWatcher is used to return a new instance of the EBSWatcher struct
func NewWatcher(ctx context.Context,
	state dockerstate.TaskEngineState,
	taskEngine ecsengine.TaskEngine) *EBSWatcher {
	derivedContext, cancel := context.WithCancel(ctx)
	discoveryClient := apiebs.NewDiscoveryClient(derivedContext)
	// TODO pull this socket out into config
	csiClient := csi.NewCSIClient("/var/run/ecs/ebs-csi-driver/csi-driver.sock")
	return &EBSWatcher{
		ctx:             derivedContext,
		cancel:          cancel,
		agentState:      state,
		discoveryClient: discoveryClient,
		csiClient:       &csiClient,
		taskEngine:      taskEngine,
	}
}

// Start is used to kick off the periodic scanning process of the EBS volume attachments for the EBS watcher.
// It will be start and continue to run whenever there's a pending EBS volume attachment that hasn't been found.
// If there aren't any, the scan ticker will not start up/scan for volumes.
func (w *EBSWatcher) Start() {
	log.Info("Starting EBS watcher.")
	w.scanTicker = time.NewTicker(apiebs.ScanPeriod)
	for {
		select {
		case <-w.scanTicker.C:
			pendingEBS := w.agentState.GetAllPendingEBSAttachmentsWithKey()
			if len(pendingEBS) > 0 {
				foundVolumes := apiebs.ScanEBSVolumes(pendingEBS, w.discoveryClient)
<<<<<<< HEAD
				w.overrideDeviceName(foundVolumes)
				w.NotifyFound(foundVolumes)
=======
				if err := w.StageAll(foundVolumes); err != nil {
					w.NotifyAttached(foundVolumes)
				}
>>>>>>> 6cab3fbc
			}
		case <-w.ctx.Done():
			w.scanTicker.Stop()
			log.Info("EBS Watcher Stopped due to agent stop")
			return
		}
	}
}

// Stop will stop the EBS watcher
func (w *EBSWatcher) Stop() {
	log.Info("Stopping EBS watcher.")
	w.cancel()
}

// HandleResourceAttachment processes the resource attachment message. It will:
// 1. Check whether we already have this attachment in state and if so it's a noop.
// 2. Start the EBS CSI driver if it's not already running
// 3. Otherwise add the attachment to state, start its ack timer, and save to the agent state.
func (w *EBSWatcher) HandleResourceAttachment(ebs *apiebs.ResourceAttachment) error {
	attachmentType := ebs.GetAttachmentType()
	if attachmentType != apiebs.EBSTaskAttach {
		log.Warnf("Resource type not Elastic Block Storage. Skip handling resource attachment with type: %v.", attachmentType)
		return nil
	}
<<<<<<< HEAD

	volumeId := ebs.GetAttachmentProperties(apiebs.VolumeIdKey)
=======
	volumeId := ebs.GetAttachmentProperties(apiebs.VolumeIdName)
>>>>>>> 6cab3fbc
	ebsAttachment, ok := w.agentState.GetEBSByVolumeId(volumeId)
	if ok {
		log.Infof("EBS Volume attachment already exists. Skip handling EBS attachment %v.", ebs.EBSToString())
		return ebsAttachment.StartTimer(func() {
			w.handleEBSAckTimeout(volumeId)
		})
	}

	// start EBS CSI Driver Managed Daemon
	if w.taskEngine.GetEbsDaemonTask() != nil {
		log.Infof("engine ebs CSI driver is running with taskID: %v", w.taskEngine.GetEbsDaemonTask().GetID())
	} else {
		if ebsCsiDaemonManager, ok := w.taskEngine.GetDaemonManagers()["ebs-csi-driver"]; ok {
			if csiTask, err := ebsCsiDaemonManager.CreateDaemonTask(); err != nil {
				// fail attachment and return
				log.Errorf("Unable to start ebsCsiDaemon for task %s in the engine: error: %s", csiTask.GetID(), err)
				csiTask.SetKnownStatus(apitaskstatus.TaskStopped)
				csiTask.SetDesiredStatus(apitaskstatus.TaskStopped)
				w.taskEngine.EmitTaskEvent(csiTask, err.Error())
				return err
			} else {
				w.taskEngine.SetEbsDaemonTask(csiTask)
				w.taskEngine.AddTask(csiTask)
				log.Infof("task_engine: Added EBS CSI task to engine")
			}
		} else {
			log.Errorf("CSI Driver is not Initialized")
		}
	}

	if err := w.addEBSAttachmentToState(ebs); err != nil {
		return fmt.Errorf("%w; attach %v message handler: unable to add ebs attachment to engine state: %v",
			err, attachmentType, ebs.EBSToString())
	}

	return nil
}

<<<<<<< HEAD
func (w *EBSWatcher) overrideDeviceName(foundVolumes map[string]string) {
	for volumeId, deviceName := range foundVolumes {
		ebs, ok := w.agentState.GetEBSByVolumeId(volumeId)
		if !ok {
			log.Warnf("Unable to find EBS volume with volume ID: %s", volumeId)
			continue
		}
		ebs.SetDeviceName(deviceName)
	}
}

// NotifyFound will go through the list of found EBS volumes from the scanning process and mark them as found.
func (w *EBSWatcher) NotifyFound(foundVolumes map[string]string) {
	for volumeId := range foundVolumes {
		w.notifyFoundEBS(volumeId)
=======
func (w *EBSWatcher) StageAll(foundVolumes []string) error {
	for _, thisVol := range foundVolumes {
		// assumes CSI Driver Managed Daemon is running else call will timeout
		log.Infof("CSI Staging volume: %s", thisVol)

		// get volume details from attachment
		ebsAttachment, _ := w.agentState.GetEBSByVolumeId(thisVol)
		deviceName := ebsAttachment.GetAttachmentProperties(apiebs.DeviceNameKey)
		hostPath := ebsAttachment.GetAttachmentProperties(apiebs.SourceVolumeHostPathKey)
		filesystemType := ebsAttachment.GetAttachmentProperties(apiebs.FileSystemTypeName)

		// CSI NodeStage stub equired fields
		stubSecrets := make(map[string]string)
		stubVolumeContext := make(map[string]string)
		stubMountOptions := []string{}
		stubFsGroup, _ := strconv.ParseInt("123456", 10, 8)

		publishContext := map[string]string{"devicePath": deviceName}
		// call CSI NodeStage
		err := w.csiClient.NodeStageVolume(w.ctx,
			thisVol,
			publishContext,
			hostPath,
			filesystemType,
			v1.ReadWriteMany,
			stubSecrets,
			stubVolumeContext,
			stubMountOptions,
			&stubFsGroup)
		if err != nil {
			log.Errorf("Failed to initialize EBS volume: error: %s", err)
			return err
		}
	}
	return nil
}

// NotifyAttached will go through the list of found EBS volumes from the scanning process and mark them as found.
func (w *EBSWatcher) NotifyAttached(foundVolumes []string) {
	for _, volumeId := range foundVolumes {
		w.notifyAttachedEBS(volumeId)
>>>>>>> 6cab3fbc
	}
}

// notifyAttachedEBS will mark it as found within the agent state
func (w *EBSWatcher) notifyAttachedEBS(volumeId string) {
	// TODO: Add the EBS volume to data client
	ebs, ok := w.agentState.GetEBSByVolumeId(volumeId)
	if !ok {
		log.Warnf("Unable to find EBS volume with volume ID: %v within agent state.", volumeId)
		return
	}

	if ebs.HasExpired() {
		log.Warnf("EBS status expired, no longer tracking EBS volume: %v.", ebs.EBSToString())
		return
	}

	if ebs.IsSent() {
		log.Warnf("State change event has already been emitted for EBS volume: %v.", ebs.EBSToString())
		return
	}

	if ebs.IsAttached() {
		log.Infof("EBS volume: %v, has been found already.", ebs.EBSToString())
		return
	}

	ebs.StopAckTimer()
	ebs.SetAttachedStatus()

	log.Infof("Successfully found attached EBS volume: %v", ebs.EBSToString())
}

// removeEBSAttachment removes a EBS volume with a specific volume ID
func (w *EBSWatcher) removeEBSAttachment(volumeID string) {
	// TODO: Remove the EBS volume from the data client.
	w.agentState.RemoveEBSAttachment(volumeID)
}

// addEBSAttachmentToState adds an EBS attachment to state, and start its ack timer
func (w *EBSWatcher) addEBSAttachmentToState(ebs *apiebs.ResourceAttachment) error {
	volumeId := ebs.AttachmentProperties[apiebs.VolumeIdKey]
	err := ebs.StartTimer(func() {
		w.handleEBSAckTimeout(volumeId)
	})
	if err != nil {
		return err
	}

	w.agentState.AddEBSAttachment(ebs)
	return nil
}

// handleEBSAckTimeout removes EBS attachment from agent state after the EBS ack timeout
func (w *EBSWatcher) handleEBSAckTimeout(volumeId string) {
	ebsAttachment, ok := w.agentState.GetEBSByVolumeId(volumeId)
	if !ok {
		log.Warnf("Ignoring unmanaged EBS attachment volume ID=%v", volumeId)
		return
	}
	if !ebsAttachment.IsSent() {
		log.Warnf("Timed out waiting for EBS ack; removing EBS attachment record %v", ebsAttachment.EBSToString())
		w.removeEBSAttachment(volumeId)
	}
}<|MERGE_RESOLUTION|>--- conflicted
+++ resolved
@@ -72,14 +72,11 @@
 			pendingEBS := w.agentState.GetAllPendingEBSAttachmentsWithKey()
 			if len(pendingEBS) > 0 {
 				foundVolumes := apiebs.ScanEBSVolumes(pendingEBS, w.discoveryClient)
-<<<<<<< HEAD
 				w.overrideDeviceName(foundVolumes)
 				w.NotifyFound(foundVolumes)
-=======
 				if err := w.StageAll(foundVolumes); err != nil {
 					w.NotifyAttached(foundVolumes)
 				}
->>>>>>> 6cab3fbc
 			}
 		case <-w.ctx.Done():
 			w.scanTicker.Stop()
@@ -105,12 +102,8 @@
 		log.Warnf("Resource type not Elastic Block Storage. Skip handling resource attachment with type: %v.", attachmentType)
 		return nil
 	}
-<<<<<<< HEAD
 
 	volumeId := ebs.GetAttachmentProperties(apiebs.VolumeIdKey)
-=======
-	volumeId := ebs.GetAttachmentProperties(apiebs.VolumeIdName)
->>>>>>> 6cab3fbc
 	ebsAttachment, ok := w.agentState.GetEBSByVolumeId(volumeId)
 	if ok {
 		log.Infof("EBS Volume attachment already exists. Skip handling EBS attachment %v.", ebs.EBSToString())
@@ -149,7 +142,6 @@
 	return nil
 }
 
-<<<<<<< HEAD
 func (w *EBSWatcher) overrideDeviceName(foundVolumes map[string]string) {
 	for volumeId, deviceName := range foundVolumes {
 		ebs, ok := w.agentState.GetEBSByVolumeId(volumeId)
@@ -161,11 +153,6 @@
 	}
 }
 
-// NotifyFound will go through the list of found EBS volumes from the scanning process and mark them as found.
-func (w *EBSWatcher) NotifyFound(foundVolumes map[string]string) {
-	for volumeId := range foundVolumes {
-		w.notifyFoundEBS(volumeId)
-=======
 func (w *EBSWatcher) StageAll(foundVolumes []string) error {
 	for _, thisVol := range foundVolumes {
 		// assumes CSI Driver Managed Daemon is running else call will timeout
@@ -207,7 +194,6 @@
 func (w *EBSWatcher) NotifyAttached(foundVolumes []string) {
 	for _, volumeId := range foundVolumes {
 		w.notifyAttachedEBS(volumeId)
->>>>>>> 6cab3fbc
 	}
 }
 
