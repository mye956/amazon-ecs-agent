--- conflicted
+++ resolved
@@ -1859,10 +1859,7 @@
 	// The port number on the host that is used with the network binding.
 	HostPort *int64 `locationName:"hostPort" type:"integer"`
 
-<<<<<<< HEAD
 	// The protocol used for the network binding. The default is TCP.
-=======
->>>>>>> a0db7f2f
 	Protocol *string `locationName:"protocol" type:"string"`
 
 	metadataNetworkBinding `json:"-", xml:"-"`
@@ -1898,10 +1895,7 @@
 	// reserved ports (automatically assigned ports do not count toward this limit).
 	HostPort *int64 `locationName:"hostPort" type:"integer"`
 
-<<<<<<< HEAD
 	// The protocol used for the port mapping. The default is TCP.
-=======
->>>>>>> a0db7f2f
 	Protocol *string `locationName:"protocol" type:"string"`
 
 	metadataPortMapping `json:"-", xml:"-"`
