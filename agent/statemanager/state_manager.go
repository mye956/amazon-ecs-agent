// Copyright 2014-2015 Amazon.com, Inc. or its affiliates. All Rights Reserved.
//
// Licensed under the Apache License, Version 2.0 (the "License"). You may
// not use this file except in compliance with the License. A copy of the
// License is located at
//
//	http://aws.amazon.com/apache2.0/
//
// or in the "license" file accompanying this file. This file is distributed
// on an "AS IS" BASIS, WITHOUT WARRANTIES OR CONDITIONS OF ANY KIND, either
// express or implied. See the License for the specific language governing
// permissions and limitations under the License.

// Package statemanager implements simple constructs for saving and restoring
// state from disk.
// It provides the interface for a StateManager which can read/write arbitrary
// json data from/to disk.
package statemanager

import (
	"encoding/json"
	"errors"
	"os"
	"strconv"
	"sync"
	"time"

	"github.com/aws/amazon-ecs-agent/agent/config"
	"github.com/aws/amazon-ecs-agent/agent/logger"
)

const (
	// ECSDataVersion is the current version of saved data. Any backwards or
	// forwards incompatible changes to the data-format should increment this number
	// and retain the ability to read old data versions.
	// Version changes:
	// 1) initial
	// 2)
	//   a) Add 'ACSSeqNum' top level field (backwards compatible; technically
	//      forwards compatible but could cause resource constraint violations)
	//   b) remove 'DEAD', 'UNKNOWN' state from ever being marshalled (backward and
	//      forward compatible)
	// 3) Add 'Protocol' field to 'portMappings' and 'KnownPortBindings'
	// 4) Add 'DockerConfig' struct
	// 5) Add 'ImageStates' struct as part of ImageManager
	// 6)
	//   a) Refactor 'Internal' field in 'apicontainer.Container' to 'Type' enum
	//   b) Add 'ContainerResourcesProvisioned' as a new 'ContainerStatus' enum
	//   c) Add 'SteadyStateStatus' field to 'Container' struct
	//   d) Add 'ENIAttachments' struct
	//   e) Deprecate 'SteadyStateDependencies' in favor of 'TransitionDependencySet'
	// 7)
	//   a) Add 'MetadataUpdated' field to 'apicontainer.Container'
	//   b) Add 'DomainNameServers' and 'DomainNameSearchList' in `api.ENI`
	// 8)
	//   a) Add 'UseExecutionRole' in `api.ECRAuthData`
	//   b) Add `executionCredentialsID` in `apitask.Task`
	//   c) Add 'LogsAuthStrategy' field to 'apicontainer.Container'
	//   d) Added task cgroup related fields ('CPU', 'Memory', 'MemoryCPULimitsEnabled') to 'apitask.Task'
	// 9) Add 'ipToTask' map to state file
	// 10) Add 'healthCheckType' field in 'apicontainer.Container'
	// 11)
	//   a) Add 'PrivateDNSName' field to 'api.ENI'
	//   b) Remove `AppliedStatus` field form 'apicontainer.Container'
	// 12) Deprecate 'TransitionDependencySet' and add new 'TransitionDependenciesMap' in 'apicontainer.Container'
	// 13) Add 'resources' field to 'api.task.task'
	// 14) Add 'PlatformFields' field to 'api.task.task'
	// 15) Add 'PIDMode' and 'IPCMode' fields to 'api.task.task'
	// 16) Add 'V3EndpointID' field to 'Container' struct
	// 17)
	//   a) Add 'secrets' field to 'apicontainer.Container'
	//   b) Add 'ssmsecret' field to 'resources'
<<<<<<< HEAD
	// 18)
	//   a) Add 'Associations' field to 'api.task.task'
	//   b) Add 'GPUIDs' field to 'apicontainer.Container'
=======
	// 18) Add 'AvailabilityZone' field to the TaskResponse struct
>>>>>>> 05390d81
	ECSDataVersion = 18

	// ecsDataFile specifies the filename in the ECS_DATADIR
	ecsDataFile = "ecs_agent_data.json"

	// minSaveInterval specifies how frequently to flush to disk
	minSaveInterval = 10 * time.Second
)

var log = logger.ForModule("statemanager")

// Saveable types should be able to be json serializable and deserializable
// Properly, this should have json.Marshaler/json.Unmarshaler here, but string
// and so on can be marshaled/unmarshaled sanely but don't fit those interfaces.
type Saveable interface{}

// Saver is a type that can be saved
type Saver interface {
	Save() error
	ForceSave() error
}

// Option functions are functions that may be used as part of constructing a new
// StateManager
type Option func(StateManager)

type saveableState map[string]*Saveable
type intermediateSaveableState map[string]json.RawMessage

// State is a struct of all data that should be saveable/loadable to disk. Each
// element should be json-serializable.
//
// Note, changing this to work with BinaryMarshaler or another more compact
// format would be fine, but everything already needs a json representation
// since that's our wire format and the extra space taken / IO-time is expected
// to be fairly negligible.
type state struct {
	Data saveableState

	Version int
}

type intermediateState struct {
	Data intermediateSaveableState
}

type versionOnlyState struct {
	Version int
}

type platformDependencies interface{}

// A StateManager can load and save state from disk.
// Load is not expected to return an error if there is no state to load.
type StateManager interface {
	Saver
	Load() error
}

type basicStateManager struct {
	statePath string // The path to a file in which state can be serialized

	state *state // pointers to the data we should save / load into

	saveTimesLock   sync.Mutex // guards save times
	lastSave        time.Time  //the last time a save completed
	nextPlannedSave time.Time  //the next time a save is planned

	savingLock sync.Mutex // guards marshal, write, move (on Linux), and load (on Windows)

	platformDependencies platformDependencies // platform-specific dependencies
}

// NewStateManager constructs a new StateManager which saves data at the
// location specified in cfg and operates under the given options.
// The returned StateManager will not save more often than every 10 seconds and
// will not reliably return errors with Save, but will log them appropriately.
func NewStateManager(cfg *config.Config, options ...Option) (StateManager, error) {
	fi, err := os.Stat(cfg.DataDir)
	if err != nil {
		return nil, err
	}
	if !fi.IsDir() {
		return nil, errors.New("State manager DataDir must exist")
	}

	state := &state{
		Data:    make(saveableState),
		Version: ECSDataVersion,
	}
	manager := &basicStateManager{
		statePath: cfg.DataDir,
		state:     state,
	}

	for _, option := range options {
		option(manager)
	}

	manager.platformDependencies = newPlatformDependencies()

	return manager, nil
}

// AddSaveable is an option that adds a given saveable as one that should be saved
// under the given name. The name must be the same across uses of the
// statemanager (e.g. program invocations) for it to be serialized and
// deserialized correctly.
func AddSaveable(name string, saveable Saveable) Option {
	return (Option)(func(m StateManager) {
		manager, ok := m.(*basicStateManager)
		if !ok {
			log.Crit("Unable to add to state manager; unknown instantiation")
			return
		}
		manager.state.Data[name] = &saveable
	})
}

// Save triggers a save to file, though respects a minimum save interval to wait
// between saves.
func (manager *basicStateManager) Save() error {
	manager.saveTimesLock.Lock()
	defer manager.saveTimesLock.Unlock()
	if time.Since(manager.lastSave) >= minSaveInterval {
		// we can just save
		err := manager.ForceSave()
		manager.lastSave = time.Now()
		manager.nextPlannedSave = time.Time{} // re-zero it; assume all pending desires to save are fulfilled
		return err
	} else if manager.nextPlannedSave.IsZero() {
		// No save planned yet, we should plan one.
		next := manager.lastSave.Add(minSaveInterval)
		manager.nextPlannedSave = next
		go func() {
			time.Sleep(next.Sub(time.Now()))
			manager.Save()
		}()
	}
	// else nextPlannedSave wasn't Zero so there's a save planned elsewhere that'll
	// fulfill this
	return nil
}

// ForceSave saves the given State to a file. It is an atomic operation on POSIX
// systems (by Renaming over the target file).
// This function logs errors at will and does not necessarily expect the caller
// to handle the error because there's little a caller can do in general other
// than just keep going.
// In addition, the StateManager internally buffers save requests in order to
// only save at most every STATE_SAVE_INTERVAL.
func (manager *basicStateManager) ForceSave() error {
	manager.savingLock.Lock()
	defer manager.savingLock.Unlock()
	log.Info("Saving state!")
	s := manager.state
	s.Version = ECSDataVersion

	data, err := json.Marshal(s)
	if err != nil {
		log.Error("Error saving state; could not marshal data; this is odd", "err", err)
		return err
	}
	return manager.writeFile(data)
}

// Load reads state off the disk from the well-known filepath and loads it into
// the passed State object.
func (manager *basicStateManager) Load() error {
	s := manager.state
	log.Info("Loading state!")
	data, err := manager.readFile()
	if err != nil {
		log.Error("Error reading existing state file", "err", err)
		return err
	}
	if data == nil {
		return nil
	}
	// Dry-run to make sure this is a version we can understand
	err = manager.dryRun(data)
	if err != nil {
		return err
	}
	// Now load it into the actual state. The reason we do this with the
	// intermediate state is that we *must* unmarshal directly into the
	// "saveable" pointers we were given in AddSaveable; if we unmarshal
	// directly into a map with values of pointers, those pointers are lost.
	// We *must* unmarshal this way because the existing pointers could have
	// semi-initialized data (and are actually expected to)

	var intermediate intermediateState
	err = json.Unmarshal(data, &intermediate)
	if err != nil {
		log.Debug("Could not unmarshal into intermediate")
		return err
	}

	for key, rawJSON := range intermediate.Data {
		actualPointer, ok := manager.state.Data[key]
		if !ok {
			log.Error("Loading state: potentially malformed json key of " + key)
			continue
		}
		err = json.Unmarshal(rawJSON, actualPointer)
		if err != nil {
			log.Debug("Could not unmarshal into actual")
			return err
		}
	}

	log.Debug("Loaded state!", "state", s)
	return nil
}

func (manager *basicStateManager) dryRun(data []byte) error {
	// Dry-run to make sure this is a version we can understand
	tmps := versionOnlyState{}
	err := json.Unmarshal(data, &tmps)
	if err != nil {
		log.Crit("Could not unmarshal existing state; corrupted data?", "err", err, "data", data)
		return err
	}
	if tmps.Version > ECSDataVersion {
		strversion := strconv.Itoa(tmps.Version)
		return errors.New("Unsupported data format: Version " + strversion + " not " + strconv.Itoa(ECSDataVersion))
	}
	return nil
}<|MERGE_RESOLUTION|>--- conflicted
+++ resolved
@@ -70,14 +70,11 @@
 	// 17)
 	//   a) Add 'secrets' field to 'apicontainer.Container'
 	//   b) Add 'ssmsecret' field to 'resources'
-<<<<<<< HEAD
-	// 18)
+	// 18) Add 'AvailabilityZone' field to the TaskResponse struct
+	// 19)
 	//   a) Add 'Associations' field to 'api.task.task'
 	//   b) Add 'GPUIDs' field to 'apicontainer.Container'
-=======
-	// 18) Add 'AvailabilityZone' field to the TaskResponse struct
->>>>>>> 05390d81
-	ECSDataVersion = 18
+	ECSDataVersion = 19
 
 	// ecsDataFile specifies the filename in the ECS_DATADIR
 	ecsDataFile = "ecs_agent_data.json"
