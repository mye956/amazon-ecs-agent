// Copyright 2014-2015 Amazon.com, Inc. or its affiliates. All Rights Reserved.
//
// Licensed under the Apache License, Version 2.0 (the "License"). You may
// not use this file except in compliance with the License. A copy of the
// License is located at
//
//	http://aws.amazon.com/apache2.0/
//
// or in the "license" file accompanying this file. This file is distributed
// on an "AS IS" BASIS, WITHOUT WARRANTIES OR CONDITIONS OF ANY KIND, either
// express or implied. See the License for the specific language governing
// permissions and limitations under the License.

// Package statemanager implements simple constructs for saving and restoring
// state from disk.
// It provides the interface for a StateManager which can read/write arbitrary
// json data from/to disk.
package statemanager

import (
	"encoding/json"
	"errors"
	"os"
	"strconv"
	"sync"
	"time"

	"github.com/aws/amazon-ecs-agent/agent/config"
	"github.com/aws/amazon-ecs-agent/agent/logger"
)

const (
	// ECSDataVersion is the current version of saved data. Any backwards or
	// forwards incompatible changes to the data-format should increment this number
	// and retain the ability to read old data versions.
	// Version changes:
	// 1) initial
	// 2)
	//   a) Add 'ACSSeqNum' top level field (backwards compatible; technically
	//      forwards compatible but could cause resource constraint violations)
	//   b) remove 'DEAD', 'UNKNOWN' state from ever being marshalled (backward and
	//      forward compatible)
	// 3) Add 'Protocol' field to 'portMappings' and 'KnownPortBindings'
	// 4) Add 'DockerConfig' struct
	// 5) Add 'ImageStates' struct as part of ImageManager
	// 6)
	//   a) Refactor 'Internal' field in 'api.Container' to 'Type' enum
	//   b) Add 'ContainerResourcesProvisioned' as a new 'ContainerStatus' enum
	//   c) Add 'SteadyStateStatus' field to 'Container' struct
	//   d) Add 'ENIAttachments' struct
	//   e) Deprecate 'SteadyStateDependencies' in favor of 'TransitionDependencySet'
	// 7)
	//   a) Add 'MetadataUpdated' field to 'api.Container'
	//   b) Add 'DomainNameServers' and 'DomainNameSearchList' in `api.ENI`
	// 8)
	//   a) Add 'UseExecutionRole' in `api.ECRAuthData`
	//   b) Add `executionCredentialsID` in `api.Task`
	//   c) Add 'LogsAuthStrategy' field to 'api.Container'
	//   d) Added task cgroup related fields ('CPU', 'Memory', 'MemoryCPULimitsEnabled') to 'api.Task'
	// 9) Add 'ipToTask' map to state file
	// 10) Add 'healthCheckType' field in 'api.Container'
<<<<<<< HEAD
	// 11) Deprecate 'TransitionDependencySet' and add new 'TransitionDependenciesMap' in 'api.Container'
=======
	// 11)
	//  a) Add 'PrivateDNSName' field to 'api.ENI'
	//  b)Remove `AppliedStatus` field form 'api.Container'
>>>>>>> eb9560b8
	ECSDataVersion = 11

	// ecsDataFile specifies the filename in the ECS_DATADIR
	ecsDataFile = "ecs_agent_data.json"

	// minSaveInterval specifies how frequently to flush to disk
	minSaveInterval = 10 * time.Second
)

var log = logger.ForModule("statemanager")

// Saveable types should be able to be json serializable and deserializable
// Properly, this should have json.Marshaler/json.Unmarshaler here, but string
// and so on can be marshaled/unmarshaled sanely but don't fit those interfaces.
type Saveable interface{}

// Saver is a type that can be saved
type Saver interface {
	Save() error
	ForceSave() error
}

// Option functions are functions that may be used as part of constructing a new
// StateManager
type Option func(StateManager)

type saveableState map[string]*Saveable
type intermediateSaveableState map[string]json.RawMessage

// State is a struct of all data that should be saveable/loadable to disk. Each
// element should be json-serializable.
//
// Note, changing this to work with BinaryMarshaler or another more compact
// format would be fine, but everything already needs a json representation
// since that's our wire format and the extra space taken / IO-time is expected
// to be fairly negligible.
type state struct {
	Data saveableState

	Version int
}

type intermediateState struct {
	Data intermediateSaveableState
}

type versionOnlyState struct {
	Version int
}

type platformDependencies interface{}

// A StateManager can load and save state from disk.
// Load is not expected to return an error if there is no state to load.
type StateManager interface {
	Saver
	Load() error
}

type basicStateManager struct {
	statePath string // The path to a file in which state can be serialized

	state *state // pointers to the data we should save / load into

	saveTimesLock   sync.Mutex // guards save times
	lastSave        time.Time  //the last time a save completed
	nextPlannedSave time.Time  //the next time a save is planned

	savingLock sync.Mutex // guards marshal, write, move (on Linux), and load (on Windows)

	platformDependencies platformDependencies // platform-specific dependencies
}

// NewStateManager constructs a new StateManager which saves data at the
// location specified in cfg and operates under the given options.
// The returned StateManager will not save more often than every 10 seconds and
// will not reliably return errors with Save, but will log them appropriately.
func NewStateManager(cfg *config.Config, options ...Option) (StateManager, error) {
	fi, err := os.Stat(cfg.DataDir)
	if err != nil {
		return nil, err
	}
	if !fi.IsDir() {
		return nil, errors.New("State manager DataDir must exist")
	}

	state := &state{
		Data:    make(saveableState),
		Version: ECSDataVersion,
	}
	manager := &basicStateManager{
		statePath: cfg.DataDir,
		state:     state,
	}

	for _, option := range options {
		option(manager)
	}

	manager.platformDependencies = newPlatformDependencies()

	return manager, nil
}

// AddSaveable is an option that adds a given saveable as one that should be saved
// under the given name. The name must be the same across uses of the
// statemanager (e.g. program invocations) for it to be serialized and
// deserialized correctly.
func AddSaveable(name string, saveable Saveable) Option {
	return (Option)(func(m StateManager) {
		manager, ok := m.(*basicStateManager)
		if !ok {
			log.Crit("Unable to add to state manager; unknown instantiation")
			return
		}
		manager.state.Data[name] = &saveable
	})
}

// Save triggers a save to file, though respects a minimum save interval to wait
// between saves.
func (manager *basicStateManager) Save() error {
	manager.saveTimesLock.Lock()
	defer manager.saveTimesLock.Unlock()
	if time.Since(manager.lastSave) >= minSaveInterval {
		// we can just save
		err := manager.ForceSave()
		manager.lastSave = time.Now()
		manager.nextPlannedSave = time.Time{} // re-zero it; assume all pending desires to save are fulfilled
		return err
	} else if manager.nextPlannedSave.IsZero() {
		// No save planned yet, we should plan one.
		next := manager.lastSave.Add(minSaveInterval)
		manager.nextPlannedSave = next
		go func() {
			time.Sleep(next.Sub(time.Now()))
			manager.Save()
		}()
	}
	// else nextPlannedSave wasn't Zero so there's a save planned elsewhere that'll
	// fulfill this
	return nil
}

// ForceSave saves the given State to a file. It is an atomic operation on POSIX
// systems (by Renaming over the target file).
// This function logs errors at will and does not necessarily expect the caller
// to handle the error because there's little a caller can do in general other
// than just keep going.
// In addition, the StateManager internally buffers save requests in order to
// only save at most every STATE_SAVE_INTERVAL.
func (manager *basicStateManager) ForceSave() error {
	manager.savingLock.Lock()
	defer manager.savingLock.Unlock()
	log.Info("Saving state!")
	s := manager.state
	s.Version = ECSDataVersion

	data, err := json.Marshal(s)
	if err != nil {
		log.Error("Error saving state; could not marshal data; this is odd", "err", err)
		return err
	}
	return manager.writeFile(data)
}

// Load reads state off the disk from the well-known filepath and loads it into
// the passed State object.
func (manager *basicStateManager) Load() error {
	s := manager.state
	log.Info("Loading state!")
	data, err := manager.readFile()
	if err != nil {
		log.Error("Error reading existing state file", "err", err)
		return err
	}
	if data == nil {
		return nil
	}
	// Dry-run to make sure this is a version we can understand
	err = manager.dryRun(data)
	if err != nil {
		return err
	}
	// Now load it into the actual state. The reason we do this with the
	// intermediate state is that we *must* unmarshal directly into the
	// "saveable" pointers we were given in AddSaveable; if we unmarshal
	// directly into a map with values of pointers, those pointers are lost.
	// We *must* unmarshal this way because the existing pointers could have
	// semi-initialized data (and are actually expected to)

	var intermediate intermediateState
	err = json.Unmarshal(data, &intermediate)
	if err != nil {
		log.Debug("Could not unmarshal into intermediate")
		return err
	}

	for key, rawJSON := range intermediate.Data {
		actualPointer, ok := manager.state.Data[key]
		if !ok {
			log.Error("Loading state: potentially malformed json key of " + key)
			continue
		}
		err = json.Unmarshal(rawJSON, actualPointer)
		if err != nil {
			log.Debug("Could not unmarshal into actual")
			return err
		}
	}

	log.Debug("Loaded state!", "state", s)
	return nil
}

func (manager *basicStateManager) dryRun(data []byte) error {
	// Dry-run to make sure this is a version we can understand
	tmps := versionOnlyState{}
	err := json.Unmarshal(data, &tmps)
	if err != nil {
		log.Crit("Could not unmarshal existing state; corrupted data?", "err", err, "data", data)
		return err
	}
	if tmps.Version > ECSDataVersion {
		strversion := strconv.Itoa(tmps.Version)
		return errors.New("Unsupported data format: Version " + strversion + " not " + strconv.Itoa(ECSDataVersion))
	}
	return nil
}<|MERGE_RESOLUTION|>--- conflicted
+++ resolved
@@ -59,14 +59,11 @@
 	//   d) Added task cgroup related fields ('CPU', 'Memory', 'MemoryCPULimitsEnabled') to 'api.Task'
 	// 9) Add 'ipToTask' map to state file
 	// 10) Add 'healthCheckType' field in 'api.Container'
-<<<<<<< HEAD
-	// 11) Deprecate 'TransitionDependencySet' and add new 'TransitionDependenciesMap' in 'api.Container'
-=======
 	// 11)
 	//  a) Add 'PrivateDNSName' field to 'api.ENI'
 	//  b)Remove `AppliedStatus` field form 'api.Container'
->>>>>>> eb9560b8
-	ECSDataVersion = 11
+	// 12) Deprecate 'TransitionDependencySet' and add new 'TransitionDependenciesMap' in 'api.Container'
+	ECSDataVersion = 12
 
 	// ecsDataFile specifies the filename in the ECS_DATADIR
 	ecsDataFile = "ecs_agent_data.json"
