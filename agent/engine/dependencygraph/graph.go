// Copyright 2014-2017 Amazon.com, Inc. or its affiliates. All Rights Reserved.
//
// Licensed under the Apache License, Version 2.0 (the "License"). You may
// not use this file except in compliance with the License. A copy of the
// License is located at
//
//	http://aws.amazon.com/apache2.0/
//
// or in the "license" file accompanying this file. This file is distributed
// on an "AS IS" BASIS, WITHOUT WARRANTIES OR CONDITIONS OF ANY KIND, either
// express or implied. See the License for the specific language governing
// permissions and limitations under the License.

package dependencygraph

import (
	"strings"

	"github.com/aws/amazon-ecs-agent/agent/api"
	log "github.com/cihub/seelog"
)

// Because a container may depend on another container being created
// (volumes-from) or running (links) it makes sense to abstract it out
// to each container having dependencies on another container being in any
// particular state set. For now, these are resolved here and support only
// volume/link (created/run)

// ValidDependencies takes a task and verifies that it is possible to allow all
// containers within it to reach the desired status by proceeding in some
// order.  ValidDependencies is called during DockerTaskEngine.AddTask to
// verify that a startup order can exist.
func ValidDependencies(task *api.Task) bool {
	unresolved := make([]*api.Container, len(task.Containers))
	resolved := make([]*api.Container, 0, len(task.Containers))

	copy(unresolved, task.Containers)

OuterLoop:
	for len(unresolved) > 0 {
		for i, tryResolve := range unresolved {
			if dependenciesCanBeResolved(tryResolve, resolved) {
				resolved = append(resolved, tryResolve)
				unresolved = append(unresolved[:i], unresolved[i+1:]...)
				// Break out of the inner loop now that we modified the slice
				// we're looping over
				continue OuterLoop
			}
		}
		log.Warnf("Could not resolve some containers: [%v] for task %v", unresolved, task)
		return false
	}

	return true
}

// DependenciesCanBeResolved verifies that it's possible to transition a `target`
// given a group of already handled containers, `by`. Essentially, it asks "is
// `target` resolved by `by`". It assumes that everything in `by` has reached
// DesiredStatus and that `target` is also trying to get there
//
// This function is used for verifying that a state should be resolvable, not
// for actually deciding what to do. `DependenciesAreResolved` should be used for
// that purpose instead.
func dependenciesCanBeResolved(target *api.Container, by []*api.Container) bool {
	nameMap := make(map[string]*api.Container)
	for _, cont := range by {
		nameMap[cont.Name] = cont
	}
	neededVolumeContainers := make([]string, len(target.VolumesFrom))
	for i, volume := range target.VolumesFrom {
		neededVolumeContainers[i] = volume.SourceContainer
	}

	return verifyStatusResolvable(target, nameMap, neededVolumeContainers, volumeCanResolve) &&
		verifyStatusResolvable(target, nameMap, linksToContainerNames(target.Links), linkCanResolve)
}

// DependenciesAreResolved validates that the `target` container can be
// transitioned given the current known state of the containers in `by`. If
// this function returns true, `target` should be technically able to launch
// without issues.
// Transitions are between known statuses (whether the container can move to
// the next known status), not desired statuses; the desired status typically
// is either RUNNING or STOPPED.
func DependenciesAreResolved(target *api.Container, by []*api.Container) bool {
	nameMap := make(map[string]*api.Container)
	for _, cont := range by {
		nameMap[cont.Name] = cont
	}
	neededVolumeContainers := make([]string, len(target.VolumesFrom))
	for i, volume := range target.VolumesFrom {
		neededVolumeContainers[i] = volume.SourceContainer
	}

<<<<<<< HEAD
	return verifyStatusResolveable(target, nameMap, neededVolumeContainers, volumeIsResolved) &&
		verifyStatusResolveable(target, nameMap, linksToContainerNames(target.Links), linkIsResolved) &&
		verifyStatusResolveable(target, nameMap, target.SteadyStateDependencies, onSteadyStateIsResolved)
=======
	return verifyStatusResolvable(target, nameMap, neededVolumeContainers, volumeIsResolved) &&
		verifyStatusResolvable(target, nameMap, linksToContainerNames(target.Links), linkIsResolved) &&
		verifyStatusResolvable(target, nameMap, target.RunDependencies, onRunIsResolved)
}

func linksToContainerNames(links []string) []string {
	names := make([]string, 0, len(links))
	for _, link := range links {
		name := strings.Split(link, ":")[0]
		names = append(names, name)
	}
	return names
>>>>>>> 3a001957
}

// verifyStatusResolvable validates that `target` can be resolved given that
// target depends on `dependencies` (which are container names) and there are
// `existingContainers` (map from name to container). The `resolves` function
// passed should return true if the named container is resolved.
func verifyStatusResolvable(target *api.Container, existingContainers map[string]*api.Container, dependencies []string, resolves func(*api.Container, *api.Container) bool) bool {
	targetGoal := target.GetDesiredStatus()
	if targetGoal != target.GetSteadyStateStatus() && targetGoal != api.ContainerCreated {
		// A container can always stop, die, or reach whatever other state it
		// wants regardless of what dependencies it has
		return true
	}

	for _, dependency := range dependencies {
		maybeResolves, exists := existingContainers[dependency]
		if !exists {
			return false
		}
		if !resolves(target, maybeResolves) {
			return false
		}
	}
	return true
}

func linkCanResolve(target *api.Container, link *api.Container) bool {
	targetDesiredStatus := target.GetDesiredStatus()
	linkDesiredStatus := link.GetDesiredStatus()
	if targetDesiredStatus == api.ContainerCreated {
		// The 'target' container desires to be moved to 'Created' state.
		// Allow this only if the desired status of the linked container is
		// 'Created' or if the linked container is in 'steady state'
		return linkDesiredStatus == api.ContainerCreated || linkDesiredStatus == link.GetSteadyStateStatus()
	} else if targetDesiredStatus == target.GetSteadyStateStatus() {
		// The 'target' container desires to be moved to its 'steady' state.
		// Allow this only if the linked container is in 'steady state' as well
		return linkDesiredStatus == link.GetSteadyStateStatus()
	}
	log.Errorf("Failed to resolve the desired status of the link [%v] for the target [%v]", link, target)
	return false
}

func linkIsResolved(target *api.Container, link *api.Container) bool {
	targetDesiredStatus := target.GetDesiredStatus()
	if targetDesiredStatus == api.ContainerCreated {
		// The 'target' container desires to be moved to 'Created' state.
		// Allow this only if the known status of the linked container is
		// 'Created' or if the linked container is in 'steady state'
		linkKnownStatus := link.GetKnownStatus()
		return linkKnownStatus == api.ContainerCreated || link.IsKnownSteadyState()
	} else if targetDesiredStatus == target.GetSteadyStateStatus() {
		// The 'target' container desires to be moved to its 'steady' state.
		// Allow this only if the linked container is in 'steady state' as well
		return link.IsKnownSteadyState()
	}
	log.Errorf("Failed to resolve if the link [%v] has been resolved for the target [%v]", link, target)
	return false
}

func volumeCanResolve(target *api.Container, volume *api.Container) bool {
	targetDesiredStatus := target.GetDesiredStatus()
	if targetDesiredStatus != api.ContainerCreated && targetDesiredStatus != target.GetSteadyStateStatus() {
		// The 'target' container doesn't desire to move to either 'Created' or the 'steady' state,
		// which is not allowed
		log.Errorf("Failed to resolve the desired status of the volume [%v] for the target [%v]", volume, target)
		return false
	}

	// The 'target' container desires to be moved to 'Created' or the 'steady' state.
	// Allow this only if the known status of the source volume container is
	// any of 'Created', 'steady state' or 'Stopped'
	volumeDesiredStatus := volume.GetDesiredStatus()
	return volumeDesiredStatus == api.ContainerCreated ||
		volumeDesiredStatus == volume.GetSteadyStateStatus() ||
		volumeDesiredStatus == api.ContainerStopped
}

func volumeIsResolved(target *api.Container, volume *api.Container) bool {
	targetDesiredStatus := target.GetDesiredStatus()
	if targetDesiredStatus != api.ContainerCreated && targetDesiredStatus != api.ContainerRunning {
		// The 'target' container doesn't desire to be moved to 'Created' or the 'steady' state.
		// Do not allow it.
		log.Errorf("Failed to resolve if the volume [%v] has been resolved for the target [%v]", volume, target)
		return false
	}

	// The 'target' container desires to be moved to 'Created' or the 'steady' state.
	// Allow this only if the known status of the source volume container is
	// any of 'Created', 'steady state' or 'Stopped'
	knownStatus := volume.GetKnownStatus()
	return knownStatus == api.ContainerCreated ||
		knownStatus == volume.GetSteadyStateStatus() ||
		knownStatus == api.ContainerStopped
}

<<<<<<< HEAD
// onSteadyStateIsResolved defines a relationship where a target cannot be
// created until 'dependency' has reached the steady state
func onSteadyStateIsResolved(target *api.Container, run *api.Container) bool {
=======
// onRunIsResolved defines a relationship where a target cannot be transitioned
// until 'run' has reached a running state. Transitions include pulling.
func onRunIsResolved(target *api.Container, run *api.Container) bool {
>>>>>>> 3a001957
	return target.GetDesiredStatus() >= api.ContainerCreated &&
		run.GetKnownStatus() >= run.GetSteadyStateStatus()
}<|MERGE_RESOLUTION|>--- conflicted
+++ resolved
@@ -93,14 +93,9 @@
 		neededVolumeContainers[i] = volume.SourceContainer
 	}
 
-<<<<<<< HEAD
-	return verifyStatusResolveable(target, nameMap, neededVolumeContainers, volumeIsResolved) &&
-		verifyStatusResolveable(target, nameMap, linksToContainerNames(target.Links), linkIsResolved) &&
-		verifyStatusResolveable(target, nameMap, target.SteadyStateDependencies, onSteadyStateIsResolved)
-=======
 	return verifyStatusResolvable(target, nameMap, neededVolumeContainers, volumeIsResolved) &&
 		verifyStatusResolvable(target, nameMap, linksToContainerNames(target.Links), linkIsResolved) &&
-		verifyStatusResolvable(target, nameMap, target.RunDependencies, onRunIsResolved)
+		verifyStatusResolvable(target, nameMap, target.SteadyStateDependencies, onSteadyStateIsResolved)
 }
 
 func linksToContainerNames(links []string) []string {
@@ -110,7 +105,6 @@
 		names = append(names, name)
 	}
 	return names
->>>>>>> 3a001957
 }
 
 // verifyStatusResolvable validates that `target` can be resolved given that
@@ -207,15 +201,9 @@
 		knownStatus == api.ContainerStopped
 }
 
-<<<<<<< HEAD
 // onSteadyStateIsResolved defines a relationship where a target cannot be
-// created until 'dependency' has reached the steady state
+// created until 'dependency' has reached the steady state. Transitions include pulling.
 func onSteadyStateIsResolved(target *api.Container, run *api.Container) bool {
-=======
-// onRunIsResolved defines a relationship where a target cannot be transitioned
-// until 'run' has reached a running state. Transitions include pulling.
-func onRunIsResolved(target *api.Container, run *api.Container) bool {
->>>>>>> 3a001957
 	return target.GetDesiredStatus() >= api.ContainerCreated &&
 		run.GetKnownStatus() >= run.GetSteadyStateStatus()
 }