// +build unit

// Copyright 2014-2018 Amazon.com, Inc. or its affiliates. All Rights Reserved.
//
// Licensed under the Apache License, Version 2.0 (the "License"). You may
// not use this file except in compliance with the License. A copy of the
// License is located at
//
//	http://aws.amazon.com/apache2.0/
//
// or in the "license" file accompanying this file. This file is distributed
// on an "AS IS" BASIS, WITHOUT WARRANTIES OR CONDITIONS OF ANY KIND, either
// express or implied. See the License for the specific language governing
// permissions and limitations under the License.

package task

import (
	"encoding/json"
	"fmt"
	"reflect"
	"runtime"
	"testing"
	"time"

	"github.com/aws/amazon-ecs-agent/agent/acs/model/ecsacs"
	apicontainer "github.com/aws/amazon-ecs-agent/agent/api/container"
	apicontainerstatus "github.com/aws/amazon-ecs-agent/agent/api/container/status"
	apieni "github.com/aws/amazon-ecs-agent/agent/api/eni"
	apitaskstatus "github.com/aws/amazon-ecs-agent/agent/api/task/status"
	"github.com/aws/amazon-ecs-agent/agent/asm"
	"github.com/aws/amazon-ecs-agent/agent/asm/factory/mocks"
	"github.com/aws/amazon-ecs-agent/agent/asm/mocks"
	"github.com/aws/amazon-ecs-agent/agent/config"
	"github.com/aws/amazon-ecs-agent/agent/credentials"
	"github.com/aws/amazon-ecs-agent/agent/credentials/mocks"
	"github.com/aws/amazon-ecs-agent/agent/dockerclient"
	"github.com/aws/amazon-ecs-agent/agent/dockerclient/dockerapi"
	"github.com/aws/amazon-ecs-agent/agent/dockerclient/dockerapi/mocks"
	mock_ssm_factory "github.com/aws/amazon-ecs-agent/agent/ssm/factory/mocks"
	"github.com/aws/amazon-ecs-agent/agent/taskresource"
	"github.com/aws/amazon-ecs-agent/agent/taskresource/asmauth"
	resourcestatus "github.com/aws/amazon-ecs-agent/agent/taskresource/status"
	taskresourcevolume "github.com/aws/amazon-ecs-agent/agent/taskresource/volume"
	"github.com/aws/amazon-ecs-agent/agent/utils"
	"github.com/aws/amazon-ecs-agent/agent/utils/ttime"
	"github.com/aws/aws-sdk-go/service/secretsmanager"

	"github.com/aws/amazon-ecs-agent/agent/taskresource/asmsecret"
	"github.com/aws/amazon-ecs-agent/agent/taskresource/ssmsecret"
	"github.com/aws/aws-sdk-go/aws"
	"github.com/docker/docker/api/types"
	dockercontainer "github.com/docker/docker/api/types/container"
	"github.com/docker/go-units"
	"github.com/golang/mock/gomock"
	"github.com/stretchr/testify/assert"
	"github.com/stretchr/testify/require"
)

const (
	dockerIDPrefix    = "dockerid-"
	secretKeyWest1    = "/test/secretName_us-west-2"
	asmSecretKeyWest1 = "arn:aws:secretsmanager:us-west-2:11111:secret:/test/secretName_us-west-2"
)

var defaultDockerClientAPIVersion = dockerclient.Version_1_17

func strptr(s string) *string { return &s }

func dockerMap(task *Task) map[string]*apicontainer.DockerContainer {
	m := make(map[string]*apicontainer.DockerContainer)
	for _, container := range task.Containers {
		m[container.Name] = &apicontainer.DockerContainer{DockerID: dockerIDPrefix + container.Name, DockerName: "dockername-" + container.Name, Container: container}
	}
	return m
}

func TestDockerConfigPortBinding(t *testing.T) {
	testTask := &Task{
		Containers: []*apicontainer.Container{
			{
				Name:  "c1",
				Ports: []apicontainer.PortBinding{{10, 10, "", apicontainer.TransportProtocolTCP}, {20, 20, "", apicontainer.TransportProtocolUDP}},
			},
		},
	}

	config, err := testTask.DockerConfig(testTask.Containers[0], defaultDockerClientAPIVersion)
	if err != nil {
		t.Error(err)
	}

	_, ok := config.ExposedPorts["10/tcp"]
	if !ok {
		t.Fatal("Could not get exposed ports 10/tcp")
	}
	_, ok = config.ExposedPorts["20/udp"]
	if !ok {
		t.Fatal("Could not get exposed ports 20/udp")
	}
}

func TestDockerHostConfigCPUShareZero(t *testing.T) {
	testTask := &Task{
		Containers: []*apicontainer.Container{
			{
				Name: "c1",
				CPU:  0,
			},
		},
	}

	hostconfig, err := testTask.DockerHostConfig(testTask.Containers[0], dockerMap(testTask), defaultDockerClientAPIVersion)
	if err != nil {
		t.Error(err)
	}
	if runtime.GOOS == "windows" {
		if hostconfig.CPUShares != 0 {
			// CPUShares will always be 0 on windows
			t.Error("CPU shares expected to be 0 on windows")
		}
	} else if hostconfig.CPUShares != 2 {
		t.Error("CPU shares of 0 did not get changed to 2")
	}
}

func TestDockerHostConfigCPUShareMinimum(t *testing.T) {
	testTask := &Task{
		Containers: []*apicontainer.Container{
			{
				Name: "c1",
				CPU:  1,
			},
		},
	}

	hostconfig, err := testTask.DockerHostConfig(testTask.Containers[0], dockerMap(testTask), defaultDockerClientAPIVersion)
	if err != nil {
		t.Error(err)
	}

	if runtime.GOOS == "windows" {
		if hostconfig.CPUShares != 0 {
			// CPUShares will always be 0 on windows
			t.Error("CPU shares expected to be 0 on windows")
		}
	} else if hostconfig.CPUShares != 2 {
		t.Error("CPU shares of 0 did not get changed to 2")
	}
}

func TestDockerHostConfigCPUShareUnchanged(t *testing.T) {
	testTask := &Task{
		Containers: []*apicontainer.Container{
			{
				Name: "c1",
				CPU:  100,
			},
		},
	}

	hostconfig, err := testTask.DockerHostConfig(testTask.Containers[0], dockerMap(testTask), defaultDockerClientAPIVersion)
	if err != nil {
		t.Error(err)
	}

	if runtime.GOOS == "windows" {
		if hostconfig.CPUShares != 0 {
			// CPUShares will always be 0 on windows
			t.Error("CPU shares expected to be 0 on windows")
		}
	} else if hostconfig.CPUShares != 100 {
		t.Error("CPU shares unexpectedly changed")
	}
}

func TestDockerHostConfigPortBinding(t *testing.T) {
	testTask := &Task{
		Containers: []*apicontainer.Container{
			{
				Name:  "c1",
				Ports: []apicontainer.PortBinding{{10, 10, "", apicontainer.TransportProtocolTCP}, {20, 20, "", apicontainer.TransportProtocolUDP}},
			},
		},
	}

	config, err := testTask.DockerHostConfig(testTask.Containers[0], dockerMap(testTask), defaultDockerClientAPIVersion)
	assert.Nil(t, err)

	bindings, ok := config.PortBindings["10/tcp"]
	assert.True(t, ok, "Could not get port bindings")
	assert.Equal(t, 1, len(bindings), "Wrong number of bindings")
	assert.Equal(t, "10", bindings[0].HostPort, "Wrong hostport")

	bindings, ok = config.PortBindings["20/udp"]
	assert.True(t, ok, "Could not get port bindings")
	assert.Equal(t, 1, len(bindings), "Wrong number of bindings")
	assert.Equal(t, "20", bindings[0].HostPort, "Wrong hostport")
}

func TestDockerHostConfigVolumesFrom(t *testing.T) {
	testTask := &Task{
		Containers: []*apicontainer.Container{
			{
				Name: "c1",
			},
			{
				Name:        "c2",
				VolumesFrom: []apicontainer.VolumeFrom{{SourceContainer: "c1"}},
			},
		},
	}

	config, err := testTask.DockerHostConfig(testTask.Containers[1], dockerMap(testTask), defaultDockerClientAPIVersion)
	assert.Nil(t, err)

	if !reflect.DeepEqual(config.VolumesFrom, []string{"dockername-c1"}) {
		t.Error("Expected volumesFrom to be resolved, was: ", config.VolumesFrom)
	}
}

func TestDockerHostConfigRawConfig(t *testing.T) {
	rawHostConfigInput := dockercontainer.HostConfig{
		Privileged:     true,
		ReadonlyRootfs: true,
		DNS:            []string{"dns1, dns2"},
		DNSSearch:      []string{"dns.search"},
		ExtraHosts:     []string{"extra:hosts"},
		SecurityOpt:    []string{"foo", "bar"},
		Resources: dockercontainer.Resources{
			CPUShares: 2,
			Ulimits:   []*units.Ulimit{{Name: "ulimit name", Soft: 10, Hard: 100}},
		},
		LogConfig: dockercontainer.LogConfig{
			Type:   "foo",
			Config: map[string]string{"foo": "bar"},
		},
	}

	rawHostConfig, err := json.Marshal(&rawHostConfigInput)
	if err != nil {
		t.Fatal(err)
	}

	testTask := &Task{
		Arn:     "arn:aws:ecs:us-east-1:012345678910:task/c09f0188-7f87-4b0f-bfc3-16296622b6fe",
		Family:  "myFamily",
		Version: "1",
		Containers: []*apicontainer.Container{
			{
				Name: "c1",
				DockerConfig: apicontainer.DockerConfig{
					HostConfig: strptr(string(rawHostConfig)),
				},
			},
		},
	}

	config, configErr := testTask.DockerHostConfig(testTask.Containers[0], dockerMap(testTask), defaultDockerClientAPIVersion)
	assert.Nil(t, configErr)

	expectedOutput := rawHostConfigInput
	expectedOutput.CPUPercent = minimumCPUPercent
	if runtime.GOOS == "windows" {
		// CPUShares will always be 0 on windows
		expectedOutput.CPUShares = 0
	}
	assertSetStructFieldsEqual(t, expectedOutput, *config)
}

func TestDockerHostConfigPauseContainer(t *testing.T) {
	testTask := &Task{
		ENI: &apieni.ENI{
			ID: "eniID",
		},
		Containers: []*apicontainer.Container{
			{
				Name: "c1",
			},
			{
				Name: NetworkPauseContainerName,
				Type: apicontainer.ContainerCNIPause,
			},
		},
	}

	customContainer := testTask.Containers[0]
	pauseContainer := testTask.Containers[1]
	// Verify that the network mode is set to "container:<pause-container-docker-id>"
	// for a non pause container
	config, err := testTask.DockerHostConfig(customContainer, dockerMap(testTask), defaultDockerClientAPIVersion)
	assert.Nil(t, err)
	assert.Equal(t, "container:"+dockerIDPrefix+NetworkPauseContainerName, string(config.NetworkMode))

	// Verify that the network mode is not set to "none"  for the
	// empty volume container
	config, err = testTask.DockerHostConfig(testTask.Containers[1], dockerMap(testTask), defaultDockerClientAPIVersion)
	assert.Nil(t, err)
	assert.Equal(t, networkModeNone, string(config.NetworkMode))

	// Verify that the network mode is set to "none" for the pause container
	config, err = testTask.DockerHostConfig(pauseContainer, dockerMap(testTask), defaultDockerClientAPIVersion)
	assert.Nil(t, err)
	assert.Equal(t, networkModeNone, string(config.NetworkMode))

	// Verify that overridden DNS settings are set for the pause container
	// and not set for non pause containers
	testTask.ENI.DomainNameServers = []string{"169.254.169.253"}
	testTask.ENI.DomainNameSearchList = []string{"us-west-2.compute.internal"}

	// DNS overrides are only applied to the pause container. Verify that the non-pause
	// container contains no overrides
	config, err = testTask.DockerHostConfig(customContainer, dockerMap(testTask), defaultDockerClientAPIVersion)
	assert.Nil(t, err)
	assert.Equal(t, 0, len(config.DNS))
	assert.Equal(t, 0, len(config.DNSSearch))

	// Verify DNS settings are overridden for the pause container
	config, err = testTask.DockerHostConfig(pauseContainer, dockerMap(testTask), defaultDockerClientAPIVersion)
	assert.Nil(t, err)
	assert.Equal(t, []string{"169.254.169.253"}, config.DNS)
	assert.Equal(t, []string{"us-west-2.compute.internal"}, config.DNSSearch)

	// Verify eni ExtraHosts  added to HostConfig for pause container
	ipaddr := &apieni.ENIIPV4Address{Primary: true, Address: "10.0.1.1"}
	testTask.ENI.IPV4Addresses = []*apieni.ENIIPV4Address{ipaddr}
	testTask.ENI.PrivateDNSName = "eni.ip.region.compute.internal"

	config, err = testTask.DockerHostConfig(pauseContainer, dockerMap(testTask), defaultDockerClientAPIVersion)
	assert.Nil(t, err)
	assert.Equal(t, []string{"eni.ip.region.compute.internal:10.0.1.1"}, config.ExtraHosts)

	// Verify eni Hostname is added to DockerConfig for pause container
	dockerconfig, dockerConfigErr := testTask.DockerConfig(pauseContainer, defaultDockerClientAPIVersion)
	assert.Nil(t, dockerConfigErr)
	assert.Equal(t, "eni.ip.region.compute.internal", dockerconfig.Hostname)

}

func TestBadDockerHostConfigRawConfig(t *testing.T) {
	for _, badHostConfig := range []string{"malformed", `{"Privileged": "wrongType"}`} {
		testTask := Task{
			Arn:     "arn:aws:ecs:us-east-1:012345678910:task/c09f0188-7f87-4b0f-bfc3-16296622b6fe",
			Family:  "myFamily",
			Version: "1",
			Containers: []*apicontainer.Container{
				{
					Name: "c1",
					DockerConfig: apicontainer.DockerConfig{
						HostConfig: strptr(badHostConfig),
					},
				},
			},
		}
		_, err := testTask.DockerHostConfig(testTask.Containers[0], dockerMap(&testTask), defaultDockerClientAPIVersion)
		assert.Error(t, err)
	}
}

func TestDockerConfigRawConfig(t *testing.T) {
	rawConfigInput := dockercontainer.Config{
		Hostname:        "hostname",
		Domainname:      "domainname",
		NetworkDisabled: true,
		WorkingDir:      "workdir",
		User:            "user",
	}

	rawConfig, err := json.Marshal(&rawConfigInput)
	if err != nil {
		t.Fatal(err)
	}

	testTask := &Task{
		Arn:     "arn:aws:ecs:us-east-1:012345678910:task/c09f0188-7f87-4b0f-bfc3-16296622b6fe",
		Family:  "myFamily",
		Version: "1",
		Containers: []*apicontainer.Container{
			{
				Name: "c1",
				DockerConfig: apicontainer.DockerConfig{
					Config: strptr(string(rawConfig)),
				},
			},
		},
	}

	config, configErr := testTask.DockerConfig(testTask.Containers[0], defaultDockerClientAPIVersion)
	if configErr != nil {
		t.Fatal(configErr)
	}

	expectedOutput := rawConfigInput

	assertSetStructFieldsEqual(t, expectedOutput, *config)
}

func TestDockerConfigRawConfigNilLabel(t *testing.T) {
	rawConfig, err := json.Marshal(&struct{ Labels map[string]string }{nil})
	if err != nil {
		t.Fatal(err)
	}

	testTask := &Task{
		Arn:     "arn:aws:ecs:us-east-1:012345678910:task/c09f0188-7f87-4b0f-bfc3-16296622b6fe",
		Family:  "myFamily",
		Version: "1",
		Containers: []*apicontainer.Container{
			{
				Name: "c1",
				DockerConfig: apicontainer.DockerConfig{
					Config: strptr(string(rawConfig)),
				},
			},
		},
	}

	_, configErr := testTask.DockerConfig(testTask.Containers[0], defaultDockerClientAPIVersion)
	if configErr != nil {
		t.Fatal(configErr)
	}
}

func TestDockerConfigRawConfigMerging(t *testing.T) {
	// Use a struct that will marshal to the actual message we expect; not
	// dockercontainer.Config which will include a lot of zero values.
	rawConfigInput := struct {
		User string `json:"User,omitempty" yaml:"User,omitempty"`
	}{
		User: "user",
	}

	rawConfig, err := json.Marshal(&rawConfigInput)
	if err != nil {
		t.Fatal(err)
	}

	testTask := &Task{
		Arn:     "arn:aws:ecs:us-east-1:012345678910:task/c09f0188-7f87-4b0f-bfc3-16296622b6fe",
		Family:  "myFamily",
		Version: "1",
		Containers: []*apicontainer.Container{
			{
				Name:   "c1",
				Image:  "image",
				CPU:    50,
				Memory: 1000,
				DockerConfig: apicontainer.DockerConfig{
					Config: strptr(string(rawConfig)),
				},
			},
		},
	}

	config, configErr := testTask.DockerConfig(testTask.Containers[0], defaultDockerClientAPIVersion)
	if configErr != nil {
		t.Fatal(configErr)
	}

	expected := dockercontainer.Config{
		Image: "image",
		User:  "user",
	}

	assertSetStructFieldsEqual(t, expected, *config)
}

func TestBadDockerConfigRawConfig(t *testing.T) {
	for _, badConfig := range []string{"malformed", `{"Labels": "wrongType"}`} {
		testTask := Task{
			Arn:     "arn:aws:ecs:us-east-1:012345678910:task/c09f0188-7f87-4b0f-bfc3-16296622b6fe",
			Family:  "myFamily",
			Version: "1",
			Containers: []*apicontainer.Container{
				{
					Name: "c1",
					DockerConfig: apicontainer.DockerConfig{
						Config: strptr(badConfig),
					},
				},
			},
		}
		_, err := testTask.DockerConfig(testTask.Containers[0], defaultDockerClientAPIVersion)
		if err == nil {
			t.Fatal("Expected error, was none for: " + badConfig)
		}
	}
}

func TestGetCredentialsEndpointWhenCredentialsAreSet(t *testing.T) {
	ctrl := gomock.NewController(t)
	defer ctrl.Finish()
	credentialsManager := mock_credentials.NewMockManager(ctrl)

	credentialsIDInTask := "credsid"
	task := Task{
		Containers: []*apicontainer.Container{
			{
				Name:        "c1",
				Environment: make(map[string]string),
			},
			{
				Name:        "c2",
				Environment: make(map[string]string),
			}},
		credentialsID: credentialsIDInTask,
	}

	taskCredentials := credentials.TaskIAMRoleCredentials{
		IAMRoleCredentials: credentials.IAMRoleCredentials{CredentialsID: "credsid"},
	}
	credentialsManager.EXPECT().GetTaskCredentials(credentialsIDInTask).Return(taskCredentials, true)
	task.initializeCredentialsEndpoint(credentialsManager)

	// Test if all containers in the task have the environment variable for
	// credentials endpoint set correctly.
	for _, container := range task.Containers {
		env := container.Environment
		_, exists := env[awsSDKCredentialsRelativeURIPathEnvironmentVariableName]
		if !exists {
			t.Errorf("'%s' environment variable not set for container '%s', env: %v", awsSDKCredentialsRelativeURIPathEnvironmentVariableName, container.Name, env)
		}
	}
}

func TestGetCredentialsEndpointWhenCredentialsAreNotSet(t *testing.T) {
	ctrl := gomock.NewController(t)
	defer ctrl.Finish()
	credentialsManager := mock_credentials.NewMockManager(ctrl)

	task := Task{
		Containers: []*apicontainer.Container{
			{
				Name:        "c1",
				Environment: make(map[string]string),
			},
			{
				Name:        "c2",
				Environment: make(map[string]string),
			}},
	}

	task.initializeCredentialsEndpoint(credentialsManager)

	for _, container := range task.Containers {
		env := container.Environment
		_, exists := env[awsSDKCredentialsRelativeURIPathEnvironmentVariableName]
		if exists {
			t.Errorf("'%s' environment variable should not be set for container '%s'", awsSDKCredentialsRelativeURIPathEnvironmentVariableName, container.Name)
		}
	}
}

func TestGetDockerResources(t *testing.T) {
	testTask := &Task{
		Arn:     "arn:aws:ecs:us-east-1:012345678910:task/c09f0188-7f87-4b0f-bfc3-16296622b6fe",
		Family:  "myFamily",
		Version: "1",
		Containers: []*apicontainer.Container{
			{
				Name:   "c1",
				CPU:    uint(10),
				Memory: uint(256),
			},
		},
	}
	resources := testTask.getDockerResources(testTask.Containers[0])
	assert.Equal(t, int64(10), resources.CPUShares, "Wrong number of CPUShares")
	assert.Equal(t, int64(268435456), resources.Memory, "Wrong amount of memory")
}

func TestGetDockerResourcesCPUTooLow(t *testing.T) {
	testTask := &Task{
		Arn:     "arn:aws:ecs:us-east-1:012345678910:task/c09f0188-7f87-4b0f-bfc3-16296622b6fe",
		Family:  "myFamily",
		Version: "1",
		Containers: []*apicontainer.Container{
			{
				Name:   "c1",
				CPU:    uint(0),
				Memory: uint(256),
			},
		},
	}
	resources := testTask.getDockerResources(testTask.Containers[0])
	assert.Equal(t, int64(268435456), resources.Memory, "Wrong amount of memory")

	// Minimum requirement of 2 CPU Shares
	if resources.CPUShares != 2 {
		t.Error("CPU shares of 0 did not get changed to 2")
	}
}

func TestGetDockerResourcesMemoryTooLow(t *testing.T) {
	testTask := &Task{
		Arn:     "arn:aws:ecs:us-east-1:012345678910:task/c09f0188-7f87-4b0f-bfc3-16296622b6fe",
		Family:  "myFamily",
		Version: "1",
		Containers: []*apicontainer.Container{
			{
				Name:   "c1",
				CPU:    uint(10),
				Memory: uint(1),
			},
		},
	}
	resources := testTask.getDockerResources(testTask.Containers[0])
	assert.Equal(t, int64(10), resources.CPUShares, "Wrong number of CPUShares")
	assert.Equal(t, int64(apicontainer.DockerContainerMinimumMemoryInBytes), resources.Memory,
		"Wrong amount of memory")
}

func TestGetDockerResourcesUnspecifiedMemory(t *testing.T) {
	testTask := &Task{
		Arn:     "arn:aws:ecs:us-east-1:012345678910:task/c09f0188-7f87-4b0f-bfc3-16296622b6fe",
		Family:  "myFamily",
		Version: "1",
		Containers: []*apicontainer.Container{
			{
				Name: "c1",
				CPU:  uint(10),
			},
		},
	}
	resources := testTask.getDockerResources(testTask.Containers[0])
	assert.Equal(t, int64(10), resources.CPUShares, "Wrong number of CPUShares")
	assert.Equal(t, int64(0), resources.Memory, "Wrong amount of memory")
}

func TestPostUnmarshalTaskWithDockerVolumes(t *testing.T) {
	autoprovision := true
	ctrl := gomock.NewController(t)
	dockerClient := mock_dockerapi.NewMockDockerClient(ctrl)
	dockerClient.EXPECT().InspectVolume(gomock.Any(), gomock.Any(), gomock.Any()).Return(dockerapi.SDKVolumeResponse{DockerVolume: &types.Volume{}})
	taskFromACS := ecsacs.Task{
		Arn:           strptr("myArn"),
		DesiredStatus: strptr("RUNNING"),
		Family:        strptr("myFamily"),
		Version:       strptr("1"),
		Containers: []*ecsacs.Container{
			{
				Name: strptr("myName1"),
				MountPoints: []*ecsacs.MountPoint{
					{
						ContainerPath: strptr("/some/path"),
						SourceVolume:  strptr("dockervolume"),
					},
				},
			},
		},
		Volumes: []*ecsacs.Volume{
			{
				Name: strptr("dockervolume"),
				Type: strptr("docker"),
				DockerVolumeConfiguration: &ecsacs.DockerVolumeConfiguration{
					Autoprovision: &autoprovision,
					Scope:         strptr("shared"),
					Driver:        strptr("local"),
					DriverOpts:    make(map[string]*string),
					Labels:        nil,
				},
			},
		},
	}
	seqNum := int64(42)
	task, err := TaskFromACS(&taskFromACS, &ecsacs.PayloadMessage{SeqNum: &seqNum})
	assert.Nil(t, err, "Should be able to handle acs task")
	assert.Equal(t, 1, len(task.Containers)) // before PostUnmarshalTask
	cfg := config.Config{}
	task.PostUnmarshalTask(&cfg, nil, nil, dockerClient, nil)
	assert.Equal(t, 1, len(task.Containers), "Should match the number of containers as before PostUnmarshalTask")
	assert.Equal(t, 1, len(task.Volumes), "Should have 1 volume")
	taskVol := task.Volumes[0]
	assert.Equal(t, "dockervolume", taskVol.Name)
	assert.Equal(t, DockerVolumeType, taskVol.Type)
}

func TestInitializeContainersV3MetadataEndpoint(t *testing.T) {
	task := Task{
		Containers: []*apicontainer.Container{
			{
				Name:        "c1",
				Environment: make(map[string]string),
			},
		},
	}
	container := task.Containers[0]

	task.initializeContainersV3MetadataEndpoint(utils.NewStaticUUIDProvider("new-uuid"))

	// Test if the v3 endpoint id is set and the endpoint is injected to env
	assert.Equal(t, container.GetV3EndpointID(), "new-uuid")
	assert.Equal(t, container.Environment[apicontainer.MetadataURIEnvironmentVariableName],
		fmt.Sprintf(apicontainer.MetadataURIFormat, "new-uuid"))
}

func TestPostUnmarshalTaskWithLocalVolumes(t *testing.T) {
	// Constants used here are defined in task_unix_test.go and task_windows_test.go
	taskFromACS := ecsacs.Task{
		Arn:           strptr("myArn"),
		DesiredStatus: strptr("RUNNING"),
		Family:        strptr("myFamily"),
		Version:       strptr("1"),
		Containers: []*ecsacs.Container{
			{
				Name: strptr("myName1"),
				MountPoints: []*ecsacs.MountPoint{
					{
						ContainerPath: strptr("/path1/"),
						SourceVolume:  strptr("localvol1"),
					},
				},
			},
			{
				Name: strptr("myName2"),
				MountPoints: []*ecsacs.MountPoint{
					{
						ContainerPath: strptr("/path2/"),
						SourceVolume:  strptr("localvol2"),
					},
				},
			},
		},
		Volumes: []*ecsacs.Volume{
			{
				Name: strptr("localvol1"),
				Type: strptr("host"),
				Host: &ecsacs.HostVolumeProperties{},
			},
			{
				Name: strptr("localvol2"),
				Type: strptr("host"),
				Host: &ecsacs.HostVolumeProperties{},
			},
		},
	}
	seqNum := int64(42)
	task, err := TaskFromACS(&taskFromACS, &ecsacs.PayloadMessage{SeqNum: &seqNum})
	assert.Nil(t, err, "Should be able to handle acs task")
	assert.Equal(t, 2, len(task.Containers)) // before PostUnmarshalTask
	cfg := config.Config{}
	task.PostUnmarshalTask(&cfg, nil, nil, nil, nil)

	assert.Equal(t, 2, len(task.Containers), "Should match the number of containers as before PostUnmarshalTask")
	taskResources := task.getResourcesUnsafe()
	assert.Equal(t, 2, len(taskResources), "Should have created 2 volume resources")

	for _, r := range taskResources {
		vol := r.(*taskresourcevolume.VolumeResource)
		assert.Equal(t, "task", vol.VolumeConfig.Scope)
		assert.Equal(t, false, vol.VolumeConfig.Autoprovision)
		assert.Equal(t, "local", vol.VolumeConfig.Driver)
		assert.Equal(t, 0, len(vol.VolumeConfig.DriverOpts))
		assert.Equal(t, 0, len(vol.VolumeConfig.Labels))
	}

}

// Slice of structs for Table Driven testing for sharing PID and IPC resources
var namespaceTests = []struct {
	PIDMode         string
	IPCMode         string
	ShouldProvision bool
}{
	{"", "none", false},
	{"", "", false},
	{"host", "host", false},
	{"task", "task", true},
	{"host", "task", true},
	{"task", "host", true},
	{"", "task", true},
	{"task", "none", true},
	{"host", "none", false},
	{"host", "", false},
	{"", "host", false},
}

// Testing the Getter functions for IPCMode and PIDMode
func TestGetPIDAndIPCFromTask(t *testing.T) {
	for _, aTest := range namespaceTests {
		testTask := &Task{
			Containers: []*apicontainer.Container{
				{
					Name: "c1",
				},
				{
					Name: "c2",
				},
			},
			PIDMode: aTest.PIDMode,
			IPCMode: aTest.IPCMode,
		}
		assert.Equal(t, aTest.PIDMode, testTask.getPIDMode())
		assert.Equal(t, aTest.IPCMode, testTask.getIPCMode())
	}
}

// Tests if NamespacePauseContainer was provisioned in PostUnmarshalTask
func TestPostUnmarshalTaskWithPIDSharing(t *testing.T) {
	for _, aTest := range namespaceTests {
		testTaskFromACS := ecsacs.Task{
			Arn:           strptr("myArn"),
			DesiredStatus: strptr("RUNNING"),
			Family:        strptr("myFamily"),
			PidMode:       strptr(aTest.PIDMode),
			IpcMode:       strptr(aTest.IPCMode),
			Version:       strptr("1"),
			Containers: []*ecsacs.Container{
				{
					Name: strptr("container1"),
				},
				{
					Name: strptr("container2"),
				},
			},
		}

		seqNum := int64(42)
		task, err := TaskFromACS(&testTaskFromACS, &ecsacs.PayloadMessage{SeqNum: &seqNum})
		assert.Nil(t, err, "Should be able to handle acs task")
		assert.Equal(t, aTest.PIDMode, task.getPIDMode())
		assert.Equal(t, aTest.IPCMode, task.getIPCMode())
		assert.Equal(t, 2, len(task.Containers)) // before PostUnmarshalTask
		cfg := config.Config{}
		task.PostUnmarshalTask(&cfg, nil, nil, nil, nil)
		if aTest.ShouldProvision {
			assert.Equal(t, 3, len(task.Containers), "Namespace Pause Container should be created.")
		} else {
			assert.Equal(t, 2, len(task.Containers), "Namespace Pause Container should NOT be created.")
		}
	}
}

func TestNamespaceProvisionDependencyAndHostConfig(t *testing.T) {
	for _, aTest := range namespaceTests {
		taskFromACS := ecsacs.Task{
			Arn:           strptr("myArn"),
			DesiredStatus: strptr("RUNNING"),
			Family:        strptr("myFamily"),
			PidMode:       strptr(aTest.PIDMode),
			IpcMode:       strptr(aTest.IPCMode),
			Version:       strptr("1"),
			Containers: []*ecsacs.Container{
				{
					Name: strptr("container1"),
				},
				{
					Name: strptr("container2"),
				},
			},
		}
		seqNum := int64(42)
		task, err := TaskFromACS(&taskFromACS, &ecsacs.PayloadMessage{SeqNum: &seqNum})
		assert.Nil(t, err, "Should be able to handle acs task")
		assert.Equal(t, aTest.PIDMode, task.getPIDMode())
		assert.Equal(t, aTest.IPCMode, task.getIPCMode())
		assert.Equal(t, 2, len(task.Containers)) // before PostUnmarshalTask
		cfg := config.Config{}
		task.PostUnmarshalTask(&cfg, nil, nil, nil, nil)
		if !aTest.ShouldProvision {
			assert.Equal(t, 2, len(task.Containers), "Namespace Pause Container should NOT be created.")
			docMaps := dockerMap(task)
			for _, container := range task.Containers {
				//configure HostConfig for each container
				dockHostCfg, err := task.DockerHostConfig(container, docMaps, defaultDockerClientAPIVersion)
				assert.Nil(t, err)
				assert.Equal(t, task.IPCMode, string(dockHostCfg.IpcMode))
				assert.Equal(t, task.PIDMode, string(dockHostCfg.PidMode))
				switch aTest.IPCMode {
				case "host":
					assert.True(t, dockHostCfg.IpcMode.IsHost())
				case "none":
					assert.True(t, dockHostCfg.IpcMode.IsNone())
				case "":
					assert.True(t, dockHostCfg.IpcMode.IsEmpty())
				}
				switch aTest.PIDMode {
				case "host":
					assert.True(t, dockHostCfg.PidMode.IsHost())
				case "":
					assert.Equal(t, "", string(dockHostCfg.PidMode))
				}
			}
		} else {
			assert.Equal(t, 3, len(task.Containers), "Namespace Pause Container should be created.")

			namespacePause, ok := task.ContainerByName(NamespacePauseContainerName)
			if !ok {
				t.Fatal("Namespace Pause Container not found")
			}

			docMaps := dockerMap(task)
			dockerName := docMaps[namespacePause.Name].DockerID

			for _, container := range task.Containers {
				//configure HostConfig for each container
				dockHostCfg, err := task.DockerHostConfig(container, docMaps, defaultDockerClientAPIVersion)
				assert.Nil(t, err)
				if namespacePause == container {
					// Expected behavior for IPCMode="task" is "shareable"
					if aTest.IPCMode == "task" {
						assert.True(t, dockHostCfg.IpcMode.IsShareable())
					} else {
						assert.True(t, dockHostCfg.IpcMode.IsEmpty())
					}
					// Expected behavior for any PIDMode is ""
					assert.Equal(t, "", string(dockHostCfg.PidMode))
				} else {
					switch aTest.IPCMode {
					case "task":
						assert.True(t, dockHostCfg.IpcMode.IsContainer())
						assert.Equal(t, dockerName, dockHostCfg.IpcMode.Container())
					case "host":
						assert.True(t, dockHostCfg.IpcMode.IsHost())
					}

					switch aTest.PIDMode {
					case "task":
						assert.True(t, dockHostCfg.PidMode.IsContainer())
						assert.Equal(t, dockerName, dockHostCfg.PidMode.Container())
					case "host":
						assert.True(t, dockHostCfg.PidMode.IsHost())
					}
				}
			}
		}
	}
}

func TestAddNamespaceSharingProvisioningDependency(t *testing.T) {
	for _, aTest := range namespaceTests {
		testTask := &Task{
			PIDMode: aTest.PIDMode,
			IPCMode: aTest.IPCMode,
			Containers: []*apicontainer.Container{
				{
					Name:                      "c1",
					TransitionDependenciesMap: make(map[apicontainerstatus.ContainerStatus]apicontainer.TransitionDependencySet),
				},
				{
					Name:                      "c2",
					TransitionDependenciesMap: make(map[apicontainerstatus.ContainerStatus]apicontainer.TransitionDependencySet),
				},
			},
		}
		cfg := &config.Config{
			PauseContainerImageName: "pause-container-image-name",
			PauseContainerTag:       "pause-container-tag",
		}
		testTask.addNamespaceSharingProvisioningDependency(cfg)
		if aTest.ShouldProvision {
			pauseContainer, ok := testTask.ContainerByName(NamespacePauseContainerName)
			require.True(t, ok, "Expected to find pause container")
			assert.True(t, pauseContainer.Essential, "Pause Container should be essential")
			assert.Equal(t, len(testTask.Containers), 3)
			for _, cont := range testTask.Containers {
				// Check if dependency to Pause container was set
				if cont.Name == NamespacePauseContainerName {
					continue
				}
				found := false
				for _, contDep := range cont.TransitionDependenciesMap[apicontainerstatus.ContainerPulled].ContainerDependencies {
					if contDep.ContainerName == NamespacePauseContainerName && contDep.SatisfiedStatus == apicontainerstatus.ContainerRunning {
						found = true
					}
				}
				assert.True(t, found, "Dependency should have been found")
			}
		} else {
			assert.Equal(t, len(testTask.Containers), 2, "Pause Container should not have been added")
		}

	}
}

func TestTaskFromACS(t *testing.T) {
	testTime := ttime.Now().Truncate(1 * time.Second).Format(time.RFC3339)

	intptr := func(i int64) *int64 {
		return &i
	}
	boolptr := func(b bool) *bool {
		return &b
	}
	floatptr := func(f float64) *float64 {
		return &f
	}
	// Testing type conversions, bleh. At least the type conversion itself
	// doesn't look this messy.
	taskFromAcs := ecsacs.Task{
		Arn:           strptr("myArn"),
		DesiredStatus: strptr("RUNNING"),
		Family:        strptr("myFamily"),
		Version:       strptr("1"),
		Containers: []*ecsacs.Container{
			{
				Name:        strptr("myName"),
				Cpu:         intptr(10),
				Command:     []*string{strptr("command"), strptr("command2")},
				EntryPoint:  []*string{strptr("sh"), strptr("-c")},
				Environment: map[string]*string{"key": strptr("value")},
				Essential:   boolptr(true),
				Image:       strptr("image:tag"),
				Links:       []*string{strptr("link1"), strptr("link2")},
				Memory:      intptr(100),
				MountPoints: []*ecsacs.MountPoint{
					{
						ContainerPath: strptr("/container/path"),
						ReadOnly:      boolptr(true),
						SourceVolume:  strptr("sourceVolume"),
					},
				},
				Overrides: strptr(`{"command":["a","b","c"]}`),
				PortMappings: []*ecsacs.PortMapping{
					{
						HostPort:      intptr(800),
						ContainerPort: intptr(900),
						Protocol:      strptr("udp"),
					},
				},
				VolumesFrom: []*ecsacs.VolumeFrom{
					{
						ReadOnly:        boolptr(true),
						SourceContainer: strptr("volumeLink"),
					},
				},
				DockerConfig: &ecsacs.DockerConfig{
					Config:     strptr("config json"),
					HostConfig: strptr("hostconfig json"),
					Version:    strptr("version string"),
				},
				Secrets: []*ecsacs.Secret{
					{
						Name:      strptr("secret"),
						ValueFrom: strptr("/test/secret"),
						Provider:  strptr("ssm"),
						Region:    strptr("us-west-2"),
					},
				},
			},
		},
		Volumes: []*ecsacs.Volume{
			{
				Name: strptr("volName"),
				Type: strptr("host"),
				Host: &ecsacs.HostVolumeProperties{
					SourcePath: strptr("/host/path"),
				},
			},
		},
		Associations: []*ecsacs.Association{
			{
				Containers: []*string{
					strptr("myName"),
				},
				Content: &ecsacs.EncodedString{
					Encoding: strptr("base64"),
					Value:    strptr("val"),
				},
				Name: strptr("gpu1"),
				Type: strptr("gpu"),
			},
			{
				Containers: []*string{
					strptr("myName"),
				},
				Content: &ecsacs.EncodedString{
					Encoding: strptr("base64"),
					Value:    strptr("val"),
				},
				Name: strptr("dev1"),
				Type: strptr("elastic-inference"),
			},
		},
		RoleCredentials: &ecsacs.IAMRoleCredentials{
			CredentialsId:   strptr("credsId"),
			AccessKeyId:     strptr("keyId"),
			Expiration:      strptr(testTime),
			RoleArn:         strptr("roleArn"),
			SecretAccessKey: strptr("OhhSecret"),
			SessionToken:    strptr("sessionToken"),
		},
		Cpu:    floatptr(2.0),
		Memory: intptr(512),
	}
	expectedTask := &Task{
		Arn:                 "myArn",
		DesiredStatusUnsafe: apitaskstatus.TaskRunning,
		Family:              "myFamily",
		Version:             "1",
		Containers: []*apicontainer.Container{
			{
				Name:        "myName",
				Image:       "image:tag",
				Command:     []string{"a", "b", "c"},
				Links:       []string{"link1", "link2"},
				EntryPoint:  &[]string{"sh", "-c"},
				Essential:   true,
				Environment: map[string]string{"key": "value"},
				CPU:         10,
				Memory:      100,
				MountPoints: []apicontainer.MountPoint{
					{
						ContainerPath: "/container/path",
						ReadOnly:      true,
						SourceVolume:  "sourceVolume",
					},
				},
				Overrides: apicontainer.ContainerOverrides{
					Command: &[]string{"a", "b", "c"},
				},
				Ports: []apicontainer.PortBinding{
					{
						HostPort:      800,
						ContainerPort: 900,
						Protocol:      apicontainer.TransportProtocolUDP,
					},
				},
				VolumesFrom: []apicontainer.VolumeFrom{
					{
						ReadOnly:        true,
						SourceContainer: "volumeLink",
					},
				},
				DockerConfig: apicontainer.DockerConfig{
					Config:     strptr("config json"),
					HostConfig: strptr("hostconfig json"),
					Version:    strptr("version string"),
				},
				Secrets: []apicontainer.Secret{
					{
						Name:      "secret",
						ValueFrom: "/test/secret",
						Provider:  "ssm",
						Region:    "us-west-2",
					},
				},
				TransitionDependenciesMap: make(map[apicontainerstatus.ContainerStatus]apicontainer.TransitionDependencySet),
			},
		},
		Volumes: []TaskVolume{
			{
				Name: "volName",
				Type: "host",
				Volume: &taskresourcevolume.FSHostVolume{
					FSSourcePath: "/host/path",
				},
			},
		},
		Associations: []Association{
			{
				Containers: []string{
					"myName",
				},
				Content: EncodedString{
					Encoding: "base64",
					Value:    "val",
				},
				Name: "gpu1",
				Type: "gpu",
			},
			{
				Containers: []string{
					"myName",
				},
				Content: EncodedString{
					Encoding: "base64",
					Value:    "val",
				},
				Name: "dev1",
				Type: "elastic-inference",
			},
		},
		StartSequenceNumber: 42,
		CPU:                 2.0,
		Memory:              512,
		ResourcesMapUnsafe:  make(map[string][]taskresource.TaskResource),
	}

	seqNum := int64(42)
	task, err := TaskFromACS(&taskFromAcs, &ecsacs.PayloadMessage{SeqNum: &seqNum})

	assert.NoError(t, err)
	assert.EqualValues(t, expectedTask, task)
}

func TestTaskUpdateKnownStatusHappyPath(t *testing.T) {
	testTask := &Task{
		KnownStatusUnsafe: apitaskstatus.TaskStatusNone,
		Containers: []*apicontainer.Container{
			{
				KnownStatusUnsafe: apicontainerstatus.ContainerCreated,
			},
			{
				KnownStatusUnsafe: apicontainerstatus.ContainerStopped,
				Essential:         true,
			},
			{
				KnownStatusUnsafe: apicontainerstatus.ContainerRunning,
			},
		},
	}

	newStatus := testTask.updateTaskKnownStatus()
	assert.Equal(t, apitaskstatus.TaskCreated, newStatus, "task status should depend on the earlist container status")
	assert.Equal(t, apitaskstatus.TaskCreated, testTask.GetKnownStatus(), "task status should depend on the earlist container status")
}

// TestTaskUpdateKnownStatusNotChangeToRunningWithEssentialContainerStopped tests when there is one essential
// container is stopped while the other containers are running, the task status shouldn't be changed to running
func TestTaskUpdateKnownStatusNotChangeToRunningWithEssentialContainerStopped(t *testing.T) {
	testTask := &Task{
		KnownStatusUnsafe: apitaskstatus.TaskCreated,
		Containers: []*apicontainer.Container{
			{
				KnownStatusUnsafe: apicontainerstatus.ContainerRunning,
				Essential:         true,
			},
			{
				KnownStatusUnsafe: apicontainerstatus.ContainerStopped,
				Essential:         true,
			},
			{
				KnownStatusUnsafe: apicontainerstatus.ContainerRunning,
			},
		},
	}

	newStatus := testTask.updateTaskKnownStatus()
	assert.Equal(t, apitaskstatus.TaskStatusNone, newStatus, "task status should not move to running if essential container is stopped")
	assert.Equal(t, apitaskstatus.TaskCreated, testTask.GetKnownStatus(), "task status should not move to running if essential container is stopped")
}

// TestTaskUpdateKnownStatusToPendingWithEssentialContainerStopped tests when there is one essential container
// is stopped while other container status are prior to Running, the task status should be updated.
func TestTaskUpdateKnownStatusToPendingWithEssentialContainerStopped(t *testing.T) {
	testTask := &Task{
		KnownStatusUnsafe: apitaskstatus.TaskStatusNone,
		Containers: []*apicontainer.Container{
			{
				KnownStatusUnsafe: apicontainerstatus.ContainerCreated,
				Essential:         true,
			},
			{
				KnownStatusUnsafe: apicontainerstatus.ContainerStopped,
				Essential:         true,
			},
			{
				KnownStatusUnsafe: apicontainerstatus.ContainerCreated,
			},
		},
	}

	newStatus := testTask.updateTaskKnownStatus()
	assert.Equal(t, apitaskstatus.TaskCreated, newStatus)
	assert.Equal(t, apitaskstatus.TaskCreated, testTask.GetKnownStatus())
}

// TestTaskUpdateKnownStatusToPendingWithEssentialContainerStoppedWhenSteadyStateIsResourcesProvisioned
// tests when there is one essential container is stopped while other container status are prior to
// ResourcesProvisioned, the task status should be updated.
func TestTaskUpdateKnownStatusToPendingWithEssentialContainerStoppedWhenSteadyStateIsResourcesProvisioned(t *testing.T) {
	resourcesProvisioned := apicontainerstatus.ContainerResourcesProvisioned
	testTask := &Task{
		KnownStatusUnsafe: apitaskstatus.TaskStatusNone,
		Containers: []*apicontainer.Container{
			{
				KnownStatusUnsafe: apicontainerstatus.ContainerCreated,
				Essential:         true,
			},
			{
				KnownStatusUnsafe: apicontainerstatus.ContainerStopped,
				Essential:         true,
			},
			{
				KnownStatusUnsafe:       apicontainerstatus.ContainerCreated,
				Essential:               true,
				SteadyStateStatusUnsafe: &resourcesProvisioned,
			},
		},
	}

	newStatus := testTask.updateTaskKnownStatus()
	assert.Equal(t, apitaskstatus.TaskCreated, newStatus)
	assert.Equal(t, apitaskstatus.TaskCreated, testTask.GetKnownStatus())
}

// TestGetEarliestTaskStatusForContainersEmptyTask verifies that
// `getEarliestKnownTaskStatusForContainers` returns TaskStatusNone when invoked on
// a task with no containers
func TestGetEarliestTaskStatusForContainersEmptyTask(t *testing.T) {
	testTask := &Task{}
	assert.Equal(t, testTask.getEarliestKnownTaskStatusForContainers(), apitaskstatus.TaskStatusNone)
}

// TestGetEarliestTaskStatusForContainersWhenKnownStatusIsNotSetForContainers verifies that
// `getEarliestKnownTaskStatusForContainers` returns TaskStatusNone when invoked on
// a task with containers that do not have the `KnownStatusUnsafe` field set
func TestGetEarliestTaskStatusForContainersWhenKnownStatusIsNotSetForContainers(t *testing.T) {
	testTask := &Task{
		KnownStatusUnsafe: apitaskstatus.TaskStatusNone,
		Containers: []*apicontainer.Container{
			{},
			{},
		},
	}
	assert.Equal(t, testTask.getEarliestKnownTaskStatusForContainers(), apitaskstatus.TaskStatusNone)
}

func TestGetEarliestTaskStatusForContainersWhenSteadyStateIsRunning(t *testing.T) {
	testTask := &Task{
		KnownStatusUnsafe: apitaskstatus.TaskStatusNone,
		Containers: []*apicontainer.Container{
			{
				KnownStatusUnsafe: apicontainerstatus.ContainerCreated,
			},
			{
				KnownStatusUnsafe: apicontainerstatus.ContainerRunning,
			},
		},
	}

	// Since a container is still in CREATED state, the earliest known status
	// for the task based on its container statuses must be `apitaskstatus.TaskCreated`
	assert.Equal(t, testTask.getEarliestKnownTaskStatusForContainers(), apitaskstatus.TaskCreated)
	// Ensure that both containers are RUNNING, which means that the earliest known status
	// for the task based on its container statuses must be `apitaskstatus.TaskRunning`
	testTask.Containers[0].SetKnownStatus(apicontainerstatus.ContainerRunning)
	assert.Equal(t, testTask.getEarliestKnownTaskStatusForContainers(), apitaskstatus.TaskRunning)
}

func TestGetEarliestTaskStatusForContainersWhenSteadyStateIsResourceProvisioned(t *testing.T) {
	resourcesProvisioned := apicontainerstatus.ContainerResourcesProvisioned
	testTask := &Task{
		KnownStatusUnsafe: apitaskstatus.TaskStatusNone,
		Containers: []*apicontainer.Container{
			{
				KnownStatusUnsafe: apicontainerstatus.ContainerCreated,
			},
			{
				KnownStatusUnsafe: apicontainerstatus.ContainerRunning,
			},
			{
				KnownStatusUnsafe:       apicontainerstatus.ContainerRunning,
				SteadyStateStatusUnsafe: &resourcesProvisioned,
			},
		},
	}

	// Since a container is still in CREATED state, the earliest known status
	// for the task based on its container statuses must be `apitaskstatus.TaskCreated`
	assert.Equal(t, testTask.getEarliestKnownTaskStatusForContainers(), apitaskstatus.TaskCreated)
	testTask.Containers[0].SetKnownStatus(apicontainerstatus.ContainerRunning)
	// Even if all containers transition to RUNNING, the earliest known status
	// for the task based on its container statuses would still be `apitaskstatus.TaskCreated`
	// as one of the containers has RESOURCES_PROVISIONED as its steady state
	assert.Equal(t, testTask.getEarliestKnownTaskStatusForContainers(), apitaskstatus.TaskCreated)
	// All of the containers in the task have reached their steady state. Ensure
	// that the earliest known status for the task based on its container states
	// is now `apitaskstatus.TaskRunning`
	testTask.Containers[2].SetKnownStatus(apicontainerstatus.ContainerResourcesProvisioned)
	assert.Equal(t, testTask.getEarliestKnownTaskStatusForContainers(), apitaskstatus.TaskRunning)
}

func TestTaskUpdateKnownStatusChecksSteadyStateWhenSetToRunning(t *testing.T) {
	testTask := &Task{
		KnownStatusUnsafe: apitaskstatus.TaskStatusNone,
		Containers: []*apicontainer.Container{
			{
				KnownStatusUnsafe: apicontainerstatus.ContainerCreated,
			},
			{
				KnownStatusUnsafe: apicontainerstatus.ContainerRunning,
			},
			{
				KnownStatusUnsafe: apicontainerstatus.ContainerRunning,
			},
		},
	}

	// One of the containers is in CREATED state, expect task to be updated
	// to apitaskstatus.TaskCreated
	newStatus := testTask.updateTaskKnownStatus()
	assert.Equal(t, apitaskstatus.TaskCreated, newStatus, "Incorrect status returned: %s", newStatus.String())
	assert.Equal(t, apitaskstatus.TaskCreated, testTask.GetKnownStatus())

	// All of the containers are in RUNNING state, expect task to be updated
	// to apitaskstatus.TaskRunning
	testTask.Containers[0].SetKnownStatus(apicontainerstatus.ContainerRunning)
	newStatus = testTask.updateTaskKnownStatus()
	assert.Equal(t, apitaskstatus.TaskRunning, newStatus, "Incorrect status returned: %s", newStatus.String())
	assert.Equal(t, apitaskstatus.TaskRunning, testTask.GetKnownStatus())
}

func TestTaskUpdateKnownStatusChecksSteadyStateWhenSetToResourceProvisioned(t *testing.T) {
	resourcesProvisioned := apicontainerstatus.ContainerResourcesProvisioned
	testTask := &Task{
		KnownStatusUnsafe: apitaskstatus.TaskStatusNone,
		Containers: []*apicontainer.Container{
			{
				KnownStatusUnsafe: apicontainerstatus.ContainerCreated,
				Essential:         true,
			},
			{
				KnownStatusUnsafe: apicontainerstatus.ContainerRunning,
				Essential:         true,
			},
			{
				KnownStatusUnsafe:       apicontainerstatus.ContainerRunning,
				Essential:               true,
				SteadyStateStatusUnsafe: &resourcesProvisioned,
			},
		},
	}

	// One of the containers is in CREATED state, expect task to be updated
	// to apitaskstatus.TaskCreated
	newStatus := testTask.updateTaskKnownStatus()
	assert.Equal(t, apitaskstatus.TaskCreated, newStatus, "Incorrect status returned: %s", newStatus.String())
	assert.Equal(t, apitaskstatus.TaskCreated, testTask.GetKnownStatus())

	// All of the containers are in RUNNING state, but one of the containers
	// has its steady state set to RESOURCES_PROVISIONED, doexpect task to be
	// updated to apitaskstatus.TaskRunning
	testTask.Containers[0].SetKnownStatus(apicontainerstatus.ContainerRunning)
	newStatus = testTask.updateTaskKnownStatus()
	assert.Equal(t, apitaskstatus.TaskStatusNone, newStatus, "Incorrect status returned: %s", newStatus.String())
	assert.Equal(t, apitaskstatus.TaskCreated, testTask.GetKnownStatus())

	// All of the containers have reached their steady states, expect the task
	// to be updated to `apitaskstatus.TaskRunning`
	testTask.Containers[2].SetKnownStatus(apicontainerstatus.ContainerResourcesProvisioned)
	newStatus = testTask.updateTaskKnownStatus()
	assert.Equal(t, apitaskstatus.TaskRunning, newStatus, "Incorrect status returned: %s", newStatus.String())
	assert.Equal(t, apitaskstatus.TaskRunning, testTask.GetKnownStatus())
}

func assertSetStructFieldsEqual(t *testing.T, expected, actual interface{}) {
	for i := 0; i < reflect.TypeOf(expected).NumField(); i++ {
		expectedValue := reflect.ValueOf(expected).Field(i)
		// All the values we actually expect to see are valid and non-nil
		if !expectedValue.IsValid() || ((expectedValue.Kind() == reflect.Map || expectedValue.Kind() == reflect.Slice) && expectedValue.IsNil()) {
			continue
		}
		expectedVal := expectedValue.Interface()
		actualVal := reflect.ValueOf(actual).Field(i).Interface()
		if !reflect.DeepEqual(expectedVal, actualVal) {
			t.Fatalf("Field %v did not match: %v != %v", reflect.TypeOf(expected).Field(i).Name, expectedVal, actualVal)
		}
	}
}

// TestGetIDErrorPaths performs table tests on GetID with erroneous taskARNs
func TestGetIDErrorPaths(t *testing.T) {
	testCases := []struct {
		arn  string
		name string
	}{
		{"", "EmptyString"},
		{"invalidArn", "InvalidARN"},
		{"arn:aws:ecs:region:account-id:task:task-id", "IncorrectSections"},
		{"arn:aws:ecs:region:account-id:task", "IncorrectResouceSections"},
	}

	task := Task{}

	for _, tc := range testCases {
		t.Run(tc.name, func(t *testing.T) {
			task.Arn = tc.arn
			taskID, err := task.GetID()
			assert.Error(t, err, "GetID should return an error")
			assert.Empty(t, taskID, "ID should be empty")
		})
	}
}

// TestGetIDHappyPath validates the happy path of GetID
func TestGetIDHappyPath(t *testing.T) {
	task := Task{
		Arn: "arn:aws:ecs:region:account-id:task/task-id",
	}
	taskID, err := task.GetID()
	assert.NoError(t, err)
	assert.Equal(t, "task-id", taskID)
}

// TestTaskGetENI tests the eni can be correctly acquired by calling GetTaskENI
func TestTaskGetENI(t *testing.T) {
	enisOfTask := &apieni.ENI{
		ID: "id",
	}
	testTask := &Task{
		ENI: enisOfTask,
	}

	eni := testTask.GetTaskENI()
	assert.NotNil(t, eni)
	assert.Equal(t, "id", eni.ID)

	testTask.ENI = nil
	eni = testTask.GetTaskENI()
	assert.Nil(t, eni)
}

// TestTaskFromACSWithOverrides tests the container command is overridden correctly
func TestTaskFromACSWithOverrides(t *testing.T) {
	taskFromACS := ecsacs.Task{
		Arn:           strptr("myArn"),
		DesiredStatus: strptr("RUNNING"),
		Family:        strptr("myFamily"),
		Version:       strptr("1"),
		Containers: []*ecsacs.Container{
			{
				Name: strptr("myName1"),
				MountPoints: []*ecsacs.MountPoint{
					{
						ContainerPath: strptr("volumeContainerPath1"),
						SourceVolume:  strptr("volumeName1"),
					},
				},
				Overrides: strptr(`{"command": ["foo", "bar"]}`),
			},
			{
				Name:    strptr("myName2"),
				Command: []*string{strptr("command")},
				MountPoints: []*ecsacs.MountPoint{
					{
						ContainerPath: strptr("volumeContainerPath2"),
						SourceVolume:  strptr("volumeName2"),
					},
				},
			},
		},
	}

	seqNum := int64(42)
	task, err := TaskFromACS(&taskFromACS, &ecsacs.PayloadMessage{SeqNum: &seqNum})
	assert.Nil(t, err, "Should be able to handle acs task")
	assert.Equal(t, 2, len(task.Containers)) // before PostUnmarshalTask

	assert.Equal(t, task.Containers[0].Command[0], "foo")
	assert.Equal(t, task.Containers[0].Command[1], "bar")
	assert.Equal(t, task.Containers[1].Command[0], "command")
}

// TestSetPullStartedAt tests the task SetPullStartedAt
func TestSetPullStartedAt(t *testing.T) {
	testTask := &Task{}

	t1 := time.Now()
	t2 := t1.Add(1 * time.Second)

	testTask.SetPullStartedAt(t1)
	assert.Equal(t, t1, testTask.GetPullStartedAt(), "first set of pullStartedAt should succeed")

	testTask.SetPullStartedAt(t2)
	assert.Equal(t, t1, testTask.GetPullStartedAt(), "second set of pullStartedAt should have no impact")
}

// TestSetExecutionStoppedAt tests the task SetExecutionStoppedAt
func TestSetExecutionStoppedAt(t *testing.T) {
	testTask := &Task{}

	t1 := time.Now()
	t2 := t1.Add(1 * time.Second)

	testTask.SetExecutionStoppedAt(t1)
	assert.Equal(t, t1, testTask.GetExecutionStoppedAt(), "first set of executionStoppedAt should succeed")

	testTask.SetExecutionStoppedAt(t2)
	assert.Equal(t, t1, testTask.GetExecutionStoppedAt(), "second set of executionStoppedAt should have no impact")
}

func TestApplyExecutionRoleLogsAuthSet(t *testing.T) {
	ctrl := gomock.NewController(t)
	defer ctrl.Finish()
	credentialsManager := mock_credentials.NewMockManager(ctrl)

	credentialsIDInTask := "credsid"
	expectedEndpoint := "/v2/credentials/" + credentialsIDInTask

	rawHostConfigInput := dockercontainer.HostConfig{
		LogConfig: dockercontainer.LogConfig{
			Type:   "foo",
			Config: map[string]string{"foo": "bar"},
		},
	}

	rawHostConfig, err := json.Marshal(&rawHostConfigInput)
	if err != nil {
		t.Fatal(err)
	}

	task := &Task{
		Arn:     "arn:aws:ecs:us-east-1:012345678910:task/c09f0188-7f87-4b0f-bfc3-16296622b6fe",
		Family:  "testFamily",
		Version: "1",
		Containers: []*apicontainer.Container{
			{
				Name: "c1",
				DockerConfig: apicontainer.DockerConfig{
					HostConfig: strptr(string(rawHostConfig)),
				},
			},
		},
		ExecutionCredentialsID: credentialsIDInTask,
	}

	taskCredentials := credentials.TaskIAMRoleCredentials{
		IAMRoleCredentials: credentials.IAMRoleCredentials{CredentialsID: "credsid"},
	}
	credentialsManager.EXPECT().GetTaskCredentials(credentialsIDInTask).Return(taskCredentials, true)
	task.initializeCredentialsEndpoint(credentialsManager)

	config, err := task.DockerHostConfig(task.Containers[0], dockerMap(task), defaultDockerClientAPIVersion)
	assert.Nil(t, err)

	err = task.ApplyExecutionRoleLogsAuth(config, credentialsManager)
	assert.Nil(t, err)

	endpoint, ok := config.LogConfig.Config["awslogs-credentials-endpoint"]
	assert.True(t, ok)
	assert.Equal(t, expectedEndpoint, endpoint)
}

func TestApplyExecutionRoleLogsAuthFailEmptyCredentialsID(t *testing.T) {
	ctrl := gomock.NewController(t)
	defer ctrl.Finish()
	credentialsManager := mock_credentials.NewMockManager(ctrl)

	rawHostConfigInput := dockercontainer.HostConfig{
		LogConfig: dockercontainer.LogConfig{
			Type:   "foo",
			Config: map[string]string{"foo": "bar"},
		},
	}

	rawHostConfig, err := json.Marshal(&rawHostConfigInput)
	if err != nil {
		t.Fatal(err)
	}

	task := &Task{
		Arn:     "arn:aws:ecs:us-east-1:012345678910:task/c09f0188-7f87-4b0f-bfc3-16296622b6fe",
		Family:  "testFamily",
		Version: "1",
		Containers: []*apicontainer.Container{
			{
				Name: "c1",
				DockerConfig: apicontainer.DockerConfig{
					HostConfig: strptr(string(rawHostConfig)),
				},
			},
		},
	}

	task.initializeCredentialsEndpoint(credentialsManager)

	config, err := task.DockerHostConfig(task.Containers[0], dockerMap(task), defaultDockerClientAPIVersion)
	assert.Nil(t, err)

	err = task.ApplyExecutionRoleLogsAuth(config, credentialsManager)
	assert.Error(t, err)
}

func TestApplyExecutionRoleLogsAuthFailNoCredentialsForTask(t *testing.T) {
	ctrl := gomock.NewController(t)
	defer ctrl.Finish()
	credentialsManager := mock_credentials.NewMockManager(ctrl)

	credentialsIDInTask := "credsid"

	rawHostConfigInput := dockercontainer.HostConfig{
		LogConfig: dockercontainer.LogConfig{
			Type:   "foo",
			Config: map[string]string{"foo": "bar"},
		},
	}

	rawHostConfig, err := json.Marshal(&rawHostConfigInput)
	if err != nil {
		t.Fatal(err)
	}

	task := &Task{
		Arn:     "arn:aws:ecs:us-east-1:012345678910:task/c09f0188-7f87-4b0f-bfc3-16296622b6fe",
		Family:  "testFamily",
		Version: "1",
		Containers: []*apicontainer.Container{
			{
				Name: "c1",
				DockerConfig: apicontainer.DockerConfig{
					HostConfig: strptr(string(rawHostConfig)),
				},
			},
		},
		ExecutionCredentialsID: credentialsIDInTask,
	}

	credentialsManager.EXPECT().GetTaskCredentials(credentialsIDInTask).Return(credentials.TaskIAMRoleCredentials{}, false)
	task.initializeCredentialsEndpoint(credentialsManager)

	config, err := task.DockerHostConfig(task.Containers[0], dockerMap(task), defaultDockerClientAPIVersion)
	assert.Error(t, err)

	err = task.ApplyExecutionRoleLogsAuth(config, credentialsManager)
	assert.Error(t, err)
}

// TestSetMinimumMemoryLimit ensures that we set the correct minimum memory limit when the limit is too low
func TestSetMinimumMemoryLimit(t *testing.T) {
	testTask := &Task{
		Containers: []*apicontainer.Container{
			{
				Name:   "c1",
				Memory: uint(1),
			},
		},
	}

	hostconfig, err := testTask.DockerHostConfig(testTask.Containers[0], dockerMap(testTask), defaultDockerClientAPIVersion)
	assert.Nil(t, err)

	assert.Equal(t, int64(apicontainer.DockerContainerMinimumMemoryInBytes), hostconfig.Memory)

	hostconfig, err = testTask.DockerHostConfig(testTask.Containers[0], dockerMap(testTask), dockerclient.Version_1_18)
	assert.Nil(t, err)

	assert.Equal(t, int64(apicontainer.DockerContainerMinimumMemoryInBytes), hostconfig.Memory)
}

// TestContainerHealthConfig tests that we set the correct container health check config
func TestContainerHealthConfig(t *testing.T) {
	testTask := &Task{
		Containers: []*apicontainer.Container{
			{
				Name:            "c1",
				HealthCheckType: apicontainer.DockerHealthCheckType,
				DockerConfig: apicontainer.DockerConfig{
					Config: aws.String(`{
						"HealthCheck":{
							"Test":["command"],
							"Interval":5000000000,
							"Timeout":4000000000,
							"StartPeriod":60000000000,
							"Retries":5}
					}`),
				},
			},
		},
	}

	config, err := testTask.DockerConfig(testTask.Containers[0], defaultDockerClientAPIVersion)
	assert.Nil(t, err)
	require.NotNil(t, config.Healthcheck, "health config was not set in docker config")
	assert.Equal(t, config.Healthcheck.Test, []string{"command"})
	assert.Equal(t, config.Healthcheck.Retries, 5)
	assert.Equal(t, config.Healthcheck.Interval, 5*time.Second)
	assert.Equal(t, config.Healthcheck.Timeout, 4*time.Second)
	assert.Equal(t, config.Healthcheck.StartPeriod, 1*time.Minute)
}

func TestRecordExecutionStoppedAt(t *testing.T) {
	testCases := []struct {
		essential             bool
		status                apicontainerstatus.ContainerStatus
		executionStoppedAtSet bool
		msg                   string
	}{
		{
			essential:             true,
			status:                apicontainerstatus.ContainerStopped,
			executionStoppedAtSet: true,
			msg:                   "essential container stopped should have executionStoppedAt set",
		},
		{
			essential:             false,
			status:                apicontainerstatus.ContainerStopped,
			executionStoppedAtSet: false,
			msg:                   "non essential container stopped should not cause executionStoppedAt set",
		},
		{
			essential:             true,
			status:                apicontainerstatus.ContainerRunning,
			executionStoppedAtSet: false,
			msg:                   "essential non-stop status change should not cause executionStoppedAt set",
		},
	}

	for _, tc := range testCases {
		t.Run(fmt.Sprintf("Container status: %s, essential: %v, executionStoppedAt should be set: %v", tc.status, tc.essential, tc.executionStoppedAtSet), func(t *testing.T) {
			task := &Task{}
			task.RecordExecutionStoppedAt(&apicontainer.Container{
				Essential:         tc.essential,
				KnownStatusUnsafe: tc.status,
			})
			assert.Equal(t, !tc.executionStoppedAtSet, task.GetExecutionStoppedAt().IsZero(), tc.msg)
		})
	}
}

func TestMarshalUnmarshalTaskASMResource(t *testing.T) {

	expectedCredentialsParameter := "secret-id"
	expectedRegion := "us-west-2"
	expectedExecutionCredentialsID := "credsid"

	task := &Task{
		Arn:                "test",
		ResourcesMapUnsafe: make(map[string][]taskresource.TaskResource),
		Containers: []*apicontainer.Container{
			{
				Name:  "myName",
				Image: "image:tag",
				RegistryAuthentication: &apicontainer.RegistryAuthenticationData{
					Type: "asm",
					ASMAuthData: &apicontainer.ASMAuthData{
						CredentialsParameter: expectedCredentialsParameter,
						Region:               expectedRegion,
					},
				},
			},
		},
	}

	ctrl := gomock.NewController(t)
	defer ctrl.Finish()

	asmClientCreator := mock_factory.NewMockClientCreator(ctrl)
	credentialsManager := mock_credentials.NewMockManager(ctrl)

	// create asm auth resource
	res := asmauth.NewASMAuthResource(
		task.Arn,
		task.getAllASMAuthDataRequirements(),
		expectedExecutionCredentialsID,
		credentialsManager,
		asmClientCreator)
	res.SetKnownStatus(resourcestatus.ResourceRemoved)

	// add asm auth resource to task
	task.AddResource(asmauth.ResourceName, res)

	// validate asm auth resource
	resource, ok := task.getASMAuthResource()
	assert.True(t, ok)
	asmResource := resource[0].(*asmauth.ASMAuthResource)
	req := asmResource.GetRequiredASMResources()

	assert.Equal(t, resourcestatus.ResourceRemoved, asmResource.GetKnownStatus())
	assert.Equal(t, expectedExecutionCredentialsID, asmResource.GetExecutionCredentialsID())
	assert.Equal(t, expectedCredentialsParameter, req[0].CredentialsParameter)
	assert.Equal(t, expectedRegion, req[0].Region)

	// marshal and unmarshal task
	marshal, err := json.Marshal(task)
	assert.NoError(t, err)

	var otask Task
	err = json.Unmarshal(marshal, &otask)
	assert.NoError(t, err)

	// validate asm auth resource
	oresource, ok := otask.getASMAuthResource()
	assert.True(t, ok)
	oasmResource := oresource[0].(*asmauth.ASMAuthResource)
	oreq := oasmResource.GetRequiredASMResources()

	assert.Equal(t, resourcestatus.ResourceRemoved, oasmResource.GetKnownStatus())
	assert.Equal(t, expectedExecutionCredentialsID, oasmResource.GetExecutionCredentialsID())
	assert.Equal(t, expectedCredentialsParameter, oreq[0].CredentialsParameter)
	assert.Equal(t, expectedRegion, oreq[0].Region)
}

func TestSetTerminalReason(t *testing.T) {

	expectedTerminalReason := "Failed to provision resource"
	overrideTerminalReason := "should not override terminal reason"

	task := &Task{}

	// set terminal reason string
	task.SetTerminalReason(expectedTerminalReason)
	assert.Equal(t, expectedTerminalReason, task.GetTerminalReason())

	// try to override terminal reason string, should not overwrite
	task.SetTerminalReason(overrideTerminalReason)
	assert.Equal(t, expectedTerminalReason, task.GetTerminalReason())
}

func TestPopulateASMAuthData(t *testing.T) {
	expectedUsername := "username"
	expectedPassword := "password"

	credentialsParameter := "secret-id"
	region := "us-west-2"

	credentialsID := "execution role"
	accessKeyID := "akid"
	secretAccessKey := "sakid"
	sessionToken := "token"
	executionRoleCredentials := credentials.IAMRoleCredentials{
		CredentialsID:   credentialsID,
		AccessKeyID:     accessKeyID,
		SecretAccessKey: secretAccessKey,
		SessionToken:    sessionToken,
	}

	container := &apicontainer.Container{
		Name:  "myName",
		Image: "image:tag",
		RegistryAuthentication: &apicontainer.RegistryAuthenticationData{
			Type: "asm",
			ASMAuthData: &apicontainer.ASMAuthData{
				CredentialsParameter: credentialsParameter,
				Region:               region,
			},
		},
	}

	task := &Task{
		Arn:                "test",
		ResourcesMapUnsafe: make(map[string][]taskresource.TaskResource),
		Containers:         []*apicontainer.Container{container},
	}

	ctrl := gomock.NewController(t)
	defer ctrl.Finish()

	credentialsManager := mock_credentials.NewMockManager(ctrl)
	asmClientCreator := mock_factory.NewMockClientCreator(ctrl)
	mockASMClient := mock_secretsmanageriface.NewMockSecretsManagerAPI(ctrl)

	// returned asm data
	asmAuthDataBytes, _ := json.Marshal(&asm.AuthDataValue{
		Username: aws.String(expectedUsername),
		Password: aws.String(expectedPassword),
	})
	asmAuthDataVal := string(asmAuthDataBytes)
	asmSecretValue := &secretsmanager.GetSecretValueOutput{
		SecretString: aws.String(asmAuthDataVal),
	}

	// create asm auth resource
	asmRes := asmauth.NewASMAuthResource(
		task.Arn,
		task.getAllASMAuthDataRequirements(),
		credentialsID,
		credentialsManager,
		asmClientCreator)

	// add asm auth resource to task
	task.AddResource(asmauth.ResourceName, asmRes)

	gomock.InOrder(
		credentialsManager.EXPECT().GetTaskCredentials(credentialsID).Return(
			credentials.TaskIAMRoleCredentials{
				ARN:                "",
				IAMRoleCredentials: executionRoleCredentials,
			}, true),
		asmClientCreator.EXPECT().NewASMClient(region, executionRoleCredentials).Return(mockASMClient),
		mockASMClient.EXPECT().GetSecretValue(gomock.Any()).Return(asmSecretValue, nil),
	)

	// create resource
	err := asmRes.Create()
	require.NoError(t, err)

	err = task.PopulateASMAuthData(container)
	assert.NoError(t, err)

	dac := container.RegistryAuthentication.ASMAuthData.GetDockerAuthConfig()
	assert.Equal(t, expectedUsername, dac.Username)
	assert.Equal(t, expectedPassword, dac.Password)
}

func TestPopulateASMAuthDataNoASMResource(t *testing.T) {

	credentialsParameter := "secret-id"
	region := "us-west-2"

	container := &apicontainer.Container{
		Name:  "myName",
		Image: "image:tag",
		RegistryAuthentication: &apicontainer.RegistryAuthenticationData{
			Type: "asm",
			ASMAuthData: &apicontainer.ASMAuthData{
				CredentialsParameter: credentialsParameter,
				Region:               region,
			},
		},
	}

	task := &Task{
		Arn:                "test",
		ResourcesMapUnsafe: make(map[string][]taskresource.TaskResource),
		Containers:         []*apicontainer.Container{container},
	}

	// asm resource not added to task, call returns error
	err := task.PopulateASMAuthData(container)
	assert.Error(t, err)

}

func TestPopulateASMAuthDataNoDockerAuthConfig(t *testing.T) {
	credentialsParameter := "secret-id"
	region := "us-west-2"
	credentialsID := "execution role"

	container := &apicontainer.Container{
		Name:  "myName",
		Image: "image:tag",
		RegistryAuthentication: &apicontainer.RegistryAuthenticationData{
			Type: "asm",
			ASMAuthData: &apicontainer.ASMAuthData{
				CredentialsParameter: credentialsParameter,
				Region:               region,
			},
		},
	}

	task := &Task{
		Arn:                "test",
		ResourcesMapUnsafe: make(map[string][]taskresource.TaskResource),
		Containers:         []*apicontainer.Container{container},
	}

	ctrl := gomock.NewController(t)
	defer ctrl.Finish()

	credentialsManager := mock_credentials.NewMockManager(ctrl)
	asmClientCreator := mock_factory.NewMockClientCreator(ctrl)

	// create asm auth resource
	asmRes := asmauth.NewASMAuthResource(
		task.Arn,
		task.getAllASMAuthDataRequirements(),
		credentialsID,
		credentialsManager,
		asmClientCreator)

	// add asm auth resource to task
	task.AddResource(asmauth.ResourceName, asmRes)

	// asm resource does not return docker auth config, call returns error
	err := task.PopulateASMAuthData(container)
	assert.Error(t, err)
}

func TestPostUnmarshalTaskASMDockerAuth(t *testing.T) {
	credentialsParameter := "secret-id"
	region := "us-west-2"

	container := &apicontainer.Container{
		Name:  "myName",
		Image: "image:tag",
		RegistryAuthentication: &apicontainer.RegistryAuthenticationData{
			Type: "asm",
			ASMAuthData: &apicontainer.ASMAuthData{
				CredentialsParameter: credentialsParameter,
				Region:               region,
			},
		},
		TransitionDependenciesMap: make(map[apicontainerstatus.ContainerStatus]apicontainer.TransitionDependencySet),
	}

	task := &Task{
		Arn:                "test",
		ResourcesMapUnsafe: make(map[string][]taskresource.TaskResource),
		Containers:         []*apicontainer.Container{container},
	}

	ctrl := gomock.NewController(t)
	defer ctrl.Finish()

	cfg := &config.Config{}
	credentialsManager := mock_credentials.NewMockManager(ctrl)
	asmClientCreator := mock_factory.NewMockClientCreator(ctrl)

	resFields := &taskresource.ResourceFields{
		ResourceFieldsCommon: &taskresource.ResourceFieldsCommon{
			ASMClientCreator:   asmClientCreator,
			CredentialsManager: credentialsManager,
		},
	}

	err := task.PostUnmarshalTask(cfg, credentialsManager, resFields, nil, nil)
	assert.NoError(t, err)
}

func TestPostUnmarshalTaskSecret(t *testing.T) {
	secret := apicontainer.Secret{
		Provider:  "ssm",
		Name:      "secret",
		Region:    "us-west-2",
		ValueFrom: "/test/secretName",
	}

	container := &apicontainer.Container{
		Name:                      "myName",
		Image:                     "image:tag",
		Secrets:                   []apicontainer.Secret{secret},
		TransitionDependenciesMap: make(map[apicontainerstatus.ContainerStatus]apicontainer.TransitionDependencySet),
	}

	task := &Task{
		Arn:                "test",
		ResourcesMapUnsafe: make(map[string][]taskresource.TaskResource),
		Containers:         []*apicontainer.Container{container},
	}

	ctrl := gomock.NewController(t)
	defer ctrl.Finish()

	cfg := &config.Config{}
	credentialsManager := mock_credentials.NewMockManager(ctrl)
	ssmClientCreator := mock_ssm_factory.NewMockSSMClientCreator(ctrl)

	resFields := &taskresource.ResourceFields{
		ResourceFieldsCommon: &taskresource.ResourceFieldsCommon{
			SSMClientCreator:   ssmClientCreator,
			CredentialsManager: credentialsManager,
		},
	}

	err := task.PostUnmarshalTask(cfg, credentialsManager, resFields, nil, nil)
	assert.NoError(t, err)
}

func TestPostUnmarshalTaskASMSecret(t *testing.T) {
	secret := apicontainer.Secret{
		Provider:  "asm",
		Name:      "secret",
		Region:    "us-west-2",
		ValueFrom: "/test/secretName",
	}

	container := &apicontainer.Container{
		Name:                      "myName",
		Image:                     "image:tag",
		Secrets:                   []apicontainer.Secret{secret},
		TransitionDependenciesMap: make(map[apicontainerstatus.ContainerStatus]apicontainer.TransitionDependencySet),
	}

	task := &Task{
		Arn:                "test",
		ResourcesMapUnsafe: make(map[string][]taskresource.TaskResource),
		Containers:         []*apicontainer.Container{container},
	}

	ctrl := gomock.NewController(t)
	defer ctrl.Finish()

	cfg := &config.Config{}
	credentialsManager := mock_credentials.NewMockManager(ctrl)
	asmClientCreator := mock_factory.NewMockClientCreator(ctrl)

	resFields := &taskresource.ResourceFields{
		ResourceFieldsCommon: &taskresource.ResourceFieldsCommon{
			ASMClientCreator:   asmClientCreator,
			CredentialsManager: credentialsManager,
		},
	}

	resourceDep := apicontainer.ResourceDependency{
		Name:           asmsecret.ResourceName,
		RequiredStatus: resourcestatus.ResourceStatus(asmsecret.ASMSecretCreated),
	}

	err := task.PostUnmarshalTask(cfg, credentialsManager, resFields, nil, nil)
	assert.NoError(t, err)

	assert.Equal(t, 1, len(task.ResourcesMapUnsafe))
	assert.Equal(t, resourceDep, task.Containers[0].TransitionDependenciesMap[apicontainerstatus.ContainerCreated].ResourceDependencies[0])
}

func TestGetAllSSMSecretRequirements(t *testing.T) {
	regionWest := "us-west-2"
	regionEast := "us-east-1"

	secret1 := apicontainer.Secret{
		Provider:  "ssm",
		Name:      "secret1",
		Region:    regionWest,
		ValueFrom: "/test/secretName1",
	}

	secret2 := apicontainer.Secret{
		Provider:  "asm",
		Name:      "secret2",
		Region:    regionWest,
		ValueFrom: "/test/secretName2",
	}

	secret3 := apicontainer.Secret{
		Provider:  "ssm",
		Name:      "secret3",
		Region:    regionEast,
		ValueFrom: "/test/secretName3",
	}

	container := &apicontainer.Container{
		Name:                      "myName",
		Image:                     "image:tag",
		Secrets:                   []apicontainer.Secret{secret1, secret2, secret3},
		TransitionDependenciesMap: make(map[apicontainerstatus.ContainerStatus]apicontainer.TransitionDependencySet),
	}

	task := &Task{
		Arn:                "test",
		ResourcesMapUnsafe: make(map[string][]taskresource.TaskResource),
		Containers:         []*apicontainer.Container{container},
	}

	reqs := task.getAllSSMSecretRequirements()
	assert.Equal(t, secret1, reqs[regionWest][0])
	assert.Equal(t, 1, len(reqs[regionWest]))
}

func TestInitializeAndGetSSMSecretResource(t *testing.T) {
	secret := apicontainer.Secret{
		Provider:  "ssm",
		Name:      "secret",
		Region:    "us-west-2",
		ValueFrom: "/test/secretName",
	}

	container := &apicontainer.Container{
		Name:                      "myName",
		Image:                     "image:tag",
		Secrets:                   []apicontainer.Secret{secret},
		TransitionDependenciesMap: make(map[apicontainerstatus.ContainerStatus]apicontainer.TransitionDependencySet),
	}

	container1 := &apicontainer.Container{
		Name:                      "myName",
		Image:                     "image:tag",
		Secrets:                   nil,
		TransitionDependenciesMap: make(map[apicontainerstatus.ContainerStatus]apicontainer.TransitionDependencySet),
	}

	task := &Task{
		Arn:                "test",
		ResourcesMapUnsafe: make(map[string][]taskresource.TaskResource),
		Containers:         []*apicontainer.Container{container, container1},
	}

	ctrl := gomock.NewController(t)
	defer ctrl.Finish()

	credentialsManager := mock_credentials.NewMockManager(ctrl)
	ssmClientCreator := mock_ssm_factory.NewMockSSMClientCreator(ctrl)

	resFields := &taskresource.ResourceFields{
		ResourceFieldsCommon: &taskresource.ResourceFieldsCommon{
			SSMClientCreator:   ssmClientCreator,
			CredentialsManager: credentialsManager,
		},
	}

	task.initializeSSMSecretResource(credentialsManager, resFields)

	resourceDep := apicontainer.ResourceDependency{
		Name:           ssmsecret.ResourceName,
		RequiredStatus: resourcestatus.ResourceStatus(ssmsecret.SSMSecretCreated),
	}

	assert.Equal(t, resourceDep, task.Containers[0].TransitionDependenciesMap[apicontainerstatus.ContainerCreated].ResourceDependencies[0])
	assert.Equal(t, 0, len(task.Containers[1].TransitionDependenciesMap))

	_, ok := task.getSSMSecretsResource()
	assert.True(t, ok)
}

func TestRequiresSSMSecret(t *testing.T) {
	secret := apicontainer.Secret{
		Provider:  "ssm",
		Name:      "secret",
		Region:    "us-west-2",
		ValueFrom: "/test/secretName",
	}

	container := &apicontainer.Container{
		Name:                      "myName",
		Image:                     "image:tag",
		Secrets:                   []apicontainer.Secret{secret},
		TransitionDependenciesMap: make(map[apicontainerstatus.ContainerStatus]apicontainer.TransitionDependencySet),
	}

	container1 := &apicontainer.Container{
		Name:                      "myName",
		Image:                     "image:tag",
		Secrets:                   nil,
		TransitionDependenciesMap: make(map[apicontainerstatus.ContainerStatus]apicontainer.TransitionDependencySet),
	}

	task := &Task{
		Arn:                "test",
		ResourcesMapUnsafe: make(map[string][]taskresource.TaskResource),
		Containers:         []*apicontainer.Container{container, container1},
	}

	assert.Equal(t, true, task.requiresSSMSecret())
}

func TestRequiresSSMSecretNoSecret(t *testing.T) {
	container := &apicontainer.Container{
		Name:                      "myName",
		Image:                     "image:tag",
		Secrets:                   nil,
		TransitionDependenciesMap: make(map[apicontainerstatus.ContainerStatus]apicontainer.TransitionDependencySet),
	}

	container1 := &apicontainer.Container{
		Name:                      "myName",
		Image:                     "image:tag",
		Secrets:                   nil,
		TransitionDependenciesMap: make(map[apicontainerstatus.ContainerStatus]apicontainer.TransitionDependencySet),
	}

	task := &Task{
		Arn:                "test",
		ResourcesMapUnsafe: make(map[string][]taskresource.TaskResource),
		Containers:         []*apicontainer.Container{container, container1},
	}

	assert.Equal(t, false, task.requiresSSMSecret())
}

func TestRequiresASMSecret(t *testing.T) {
	secret := apicontainer.Secret{
		Provider:  "asm",
		Name:      "secret",
		Region:    "us-west-2",
		ValueFrom: "/test/secretName",
	}

	container := &apicontainer.Container{
		Name:                      "myName",
		Image:                     "image:tag",
		Secrets:                   []apicontainer.Secret{secret},
		TransitionDependenciesMap: make(map[apicontainerstatus.ContainerStatus]apicontainer.TransitionDependencySet),
	}

	container1 := &apicontainer.Container{
		Name:                      "myName",
		Image:                     "image:tag",
		Secrets:                   nil,
		TransitionDependenciesMap: make(map[apicontainerstatus.ContainerStatus]apicontainer.TransitionDependencySet),
	}

	task := &Task{
		Arn:                "test",
		ResourcesMapUnsafe: make(map[string][]taskresource.TaskResource),
		Containers:         []*apicontainer.Container{container, container1},
	}

	assert.True(t, task.requiresASMSecret())
}

func TestRequiresASMSecretNoSecret(t *testing.T) {
	container := &apicontainer.Container{
		Name:                      "myName",
		Image:                     "image:tag",
		Secrets:                   nil,
		TransitionDependenciesMap: make(map[apicontainerstatus.ContainerStatus]apicontainer.TransitionDependencySet),
	}

	container1 := &apicontainer.Container{
		Name:                      "myName",
		Image:                     "image:tag",
		Secrets:                   nil,
		TransitionDependenciesMap: make(map[apicontainerstatus.ContainerStatus]apicontainer.TransitionDependencySet),
	}

	task := &Task{
		Arn:                "test",
		ResourcesMapUnsafe: make(map[string][]taskresource.TaskResource),
		Containers:         []*apicontainer.Container{container, container1},
	}

	assert.False(t, task.requiresASMSecret())
}

func TestGetAllASMSecretRequirements(t *testing.T) {
	regionWest := "us-west-2"
	regionEast := "us-east-1"

	secret1 := apicontainer.Secret{
		Provider:  "asm",
		Name:      "secret1",
		Region:    regionWest,
		ValueFrom: "/test/secretName1",
	}

	secret2 := apicontainer.Secret{
		Provider:  "asm",
		Name:      "secret2",
		Region:    regionWest,
		ValueFrom: "/test/secretName2",
	}

	secret3 := apicontainer.Secret{
		Provider:  "ssm",
		Name:      "secret3",
		Region:    regionEast,
		ValueFrom: "/test/secretName3",
	}

	secret4 := apicontainer.Secret{
		Provider:  "asm",
		Name:      "secret4",
		Region:    regionWest,
		ValueFrom: "/test/secretName1",
	}

	container := &apicontainer.Container{
		Name:                      "myName",
		Image:                     "image:tag",
		Secrets:                   []apicontainer.Secret{secret1, secret2, secret3, secret4},
		TransitionDependenciesMap: make(map[apicontainerstatus.ContainerStatus]apicontainer.TransitionDependencySet),
	}

	task := &Task{
		Arn:                "test",
		ResourcesMapUnsafe: make(map[string][]taskresource.TaskResource),
		Containers:         []*apicontainer.Container{container},
	}

	reqs := task.getAllASMSecretRequirements()
	assert.Equal(t, secret1, reqs["/test/secretName1_us-west-2"])
	assert.Equal(t, secret2, reqs["/test/secretName2_us-west-2"])
	assert.Equal(t, 2, len(reqs))
}

func TestInitializeAndGetASMSecretResource(t *testing.T) {
	secret := apicontainer.Secret{
		Provider:  "asm",
		Name:      "secret",
		Region:    "us-west-2",
		ValueFrom: "/test/secretName",
	}

	container := &apicontainer.Container{
		Name:                      "myName",
		Image:                     "image:tag",
		Secrets:                   []apicontainer.Secret{secret},
		TransitionDependenciesMap: make(map[apicontainerstatus.ContainerStatus]apicontainer.TransitionDependencySet),
	}

	container1 := &apicontainer.Container{
		Name:                      "myName",
		Image:                     "image:tag",
		Secrets:                   nil,
		TransitionDependenciesMap: make(map[apicontainerstatus.ContainerStatus]apicontainer.TransitionDependencySet),
	}

	task := &Task{
		Arn:                "test",
		ResourcesMapUnsafe: make(map[string][]taskresource.TaskResource),
		Containers:         []*apicontainer.Container{container, container1},
	}

	ctrl := gomock.NewController(t)
	defer ctrl.Finish()

	credentialsManager := mock_credentials.NewMockManager(ctrl)
	asmClientCreator := mock_factory.NewMockClientCreator(ctrl)

	resFields := &taskresource.ResourceFields{
		ResourceFieldsCommon: &taskresource.ResourceFieldsCommon{
			ASMClientCreator:   asmClientCreator,
			CredentialsManager: credentialsManager,
		},
	}

	task.initializeASMSecretResource(credentialsManager, resFields)

	resourceDep := apicontainer.ResourceDependency{
		Name:           asmsecret.ResourceName,
		RequiredStatus: resourcestatus.ResourceStatus(asmsecret.ASMSecretCreated),
	}

	assert.Equal(t, resourceDep, task.Containers[0].TransitionDependenciesMap[apicontainerstatus.ContainerCreated].ResourceDependencies[0])
	assert.Equal(t, 0, len(task.Containers[1].TransitionDependenciesMap))

	_, ok := task.getASMSecretsResource()
	assert.True(t, ok)
}

func TestPopulateSecretsAsEnv(t *testing.T) {
	secret1 := apicontainer.Secret{
		Provider:  "ssm",
		Name:      "secret1",
		Region:    "us-west-2",
		Type:      "ENVIRONMENT_VARIABLE",
		ValueFrom: "/test/secretName",
	}

	secret2 := apicontainer.Secret{
		Provider:  "asm",
		Name:      "secret2",
		Region:    "us-west-2",
		Type:      "ENVIRONMENT_VARIABLE",
		ValueFrom: "arn:aws:secretsmanager:us-west-2:11111:secret:/test/secretName",
	}

	container := &apicontainer.Container{
		Name:                      "myName",
		Image:                     "image:tag",
		Secrets:                   []apicontainer.Secret{secret1, secret2},
		TransitionDependenciesMap: make(map[apicontainerstatus.ContainerStatus]apicontainer.TransitionDependencySet),
	}

	task := &Task{
		Arn:                "test",
		ResourcesMapUnsafe: make(map[string][]taskresource.TaskResource),
		Containers:         []*apicontainer.Container{container},
	}

	ssmRes := &ssmsecret.SSMSecretResource{}
	ssmRes.SetCachedSecretValue(secretKeyWest1, "secretValue1")

	asmRes := &asmsecret.ASMSecretResource{}
	asmRes.SetCachedSecretValue(asmSecretKeyWest1, "secretValue2")

	task.AddResource(ssmsecret.ResourceName, ssmRes)
	task.AddResource(asmsecret.ResourceName, asmRes)

	task.PopulateSecretsAsEnv(container)
	assert.Equal(t, "secretValue1", container.Environment["secret1"])
	assert.Equal(t, "secretValue2", container.Environment["secret2"])
}

func TestPopulateSecretsAsEnvOnlySSM(t *testing.T) {
	secret1 := apicontainer.Secret{
		Provider:  "asm",
		Name:      "secret1",
		Region:    "us-west-2",
		Type:      "MOUNT_POINT",
		ValueFrom: "arn:aws:secretsmanager:us-west-2:11111:secret:/test/secretName",
	}

	secret2 := apicontainer.Secret{
		Provider:  "ssm",
		Name:      "secret2",
		Region:    "us-west-2",
		Type:      "ENVIRONMENT_VARIABLE",
		ValueFrom: "/test/secretName",
	}

	container := &apicontainer.Container{
		Name:                      "myName",
		Image:                     "image:tag",
		Secrets:                   []apicontainer.Secret{secret1, secret2},
		TransitionDependenciesMap: make(map[apicontainerstatus.ContainerStatus]apicontainer.TransitionDependencySet),
	}

	task := &Task{
		Arn:                "test",
		ResourcesMapUnsafe: make(map[string][]taskresource.TaskResource),
		Containers:         []*apicontainer.Container{container},
	}

	asmRes := &asmsecret.ASMSecretResource{}
	asmRes.SetCachedSecretValue(asmSecretKeyWest1, "secretValue1")

	ssmRes := &ssmsecret.SSMSecretResource{}
	ssmRes.SetCachedSecretValue(secretKeyWest1, "secretValue2")

	task.AddResource(ssmsecret.ResourceName, ssmRes)
	task.AddResource(asmsecret.ResourceName, asmRes)

	task.PopulateSecretsAsEnv(container)
	assert.Equal(t, "secretValue2", container.Environment["secret2"])
	assert.Equal(t, 1, len(container.Environment))
}

func TestAddGPUResource(t *testing.T) {
	container := &apicontainer.Container{
		Name:  "myName",
		Image: "image:tag",
	}

	container1 := &apicontainer.Container{
		Name:  "myName1",
		Image: "image:tag",
	}

	association := []Association{
		{
			Containers: []string{
				"myName",
			},
			Content: EncodedString{
				Encoding: "base64",
				Value:    "val",
			},
			Name: "gpu1",
			Type: "gpu",
		},
		{
			Containers: []string{
				"myName",
			},
			Content: EncodedString{
				Encoding: "base64",
				Value:    "val",
			},
			Name: "gpu2",
			Type: "gpu",
		},
	}

	task := &Task{
		Arn:                "test",
		ResourcesMapUnsafe: make(map[string][]taskresource.TaskResource),
		Containers:         []*apicontainer.Container{container, container1},
		Associations:       association,
	}

	err := task.addGPUResource()

	assert.Equal(t, []string{"gpu1", "gpu2"}, container.GPUIDs)
	assert.Equal(t, []string(nil), container1.GPUIDs)
	assert.NoError(t, err)
}

func TestAddGPUResourceWithInvalidContainer(t *testing.T) {
	container := &apicontainer.Container{
		Name:  "myName",
		Image: "image:tag",
	}

	association := []Association{
		{
			Containers: []string{
				"myName1",
			},
			Content: EncodedString{
				Encoding: "base64",
				Value:    "val",
			},
			Name: "gpu1",
			Type: "gpu",
		},
	}

	task := &Task{
		Arn:                "test",
		ResourcesMapUnsafe: make(map[string][]taskresource.TaskResource),
		Containers:         []*apicontainer.Container{container},
		Associations:       association,
	}
	err := task.addGPUResource()
	assert.Error(t, err)
}

func TestPopulateGPUEnvironmentVariables(t *testing.T) {
	container := &apicontainer.Container{
		Name:   "myName",
		Image:  "image:tag",
		GPUIDs: []string{"gpu1", "gpu2"},
	}

	container1 := &apicontainer.Container{
		Name:  "myName1",
		Image: "image:tag",
	}

	task := &Task{
		Arn:                "test",
		ResourcesMapUnsafe: make(map[string][]taskresource.TaskResource),
		Containers:         []*apicontainer.Container{container, container1},
	}

	task.populateGPUEnvironmentVariables()

	environment := make(map[string]string)
	environment[NvidiaVisibleDevicesEnvVar] = "gpu1,gpu2"

	assert.Equal(t, environment, container.Environment)
	assert.Equal(t, map[string]string(nil), container1.Environment)
}

func TestDockerHostConfigNvidiaRuntime(t *testing.T) {
	testTask := &Task{
		Arn: "test",
		Containers: []*apicontainer.Container{
			{
				Name:   "myName1",
				Image:  "image:tag",
				GPUIDs: []string{"gpu1"},
			},
		},
		Associations: []Association{
			{
				Containers: []string{
					"myName1",
				},
				Content: EncodedString{
					Encoding: "base64",
					Value:    "val",
				},
				Name: "gpu1",
				Type: "gpu",
			},
		},
		NvidiaRuntime: config.DefaultNvidiaRuntime,
	}

	testTask.addGPUResource()
	dockerHostConfig, _ := testTask.DockerHostConfig(testTask.Containers[0], dockerMap(testTask), defaultDockerClientAPIVersion)
	assert.Equal(t, testTask.NvidiaRuntime, dockerHostConfig.Runtime)
}

func TestDockerHostConfigRuntimeWithoutGPU(t *testing.T) {
	testTask := &Task{
		Arn: "test",
		Containers: []*apicontainer.Container{
			{
				Name:  "myName1",
				Image: "image:tag",
			},
		},
	}

	testTask.addGPUResource()
	dockerHostConfig, _ := testTask.DockerHostConfig(testTask.Containers[0], dockerMap(testTask), defaultDockerClientAPIVersion)
	assert.Equal(t, "", dockerHostConfig.Runtime)
}

func TestDockerHostConfigNoNvidiaRuntime(t *testing.T) {
	testTask := &Task{
		Arn: "test",
		Containers: []*apicontainer.Container{
			{
				Name:   "myName1",
				Image:  "image:tag",
				GPUIDs: []string{"gpu1"},
			},
		},
		Associations: []Association{
			{
				Containers: []string{
					"myName1",
				},
				Content: EncodedString{
					Encoding: "base64",
					Value:    "val",
				},
				Name: "gpu1",
				Type: "gpu",
			},
		},
	}

	testTask.addGPUResource()
	_, err := testTask.DockerHostConfig(testTask.Containers[0], dockerMap(testTask), defaultDockerClientAPIVersion)
	assert.Error(t, err)
}

func TestAssociationsByTypeAndContainer(t *testing.T) {
	associationType := "elastic-inference"
	container1 := &apicontainer.Container{
		Name: "containerName1",
	}
	container2 := &apicontainer.Container{
		Name: "containerName2",
	}
	association1 := Association{
		Containers: []string{container1.Name},
		Type:       associationType,
		Name:       "dev1",
	}
	association2 := Association{
		Containers: []string{container1.Name, container2.Name},
		Type:       associationType,
		Name:       "dev2",
	}
	task := &Task{
		Associations: []Association{association1, association2},
	}

	// container 1 is associated with association 1 and association 2
	assert.Equal(t, task.AssociationsByTypeAndContainer(associationType, container1.Name),
		[]string{association1.Name, association2.Name})
	// container 2 is associated with association 2
	assert.Equal(t, task.AssociationsByTypeAndContainer(associationType, container2.Name),
		[]string{association2.Name})
}

func TestAssociationByTypeAndName(t *testing.T) {
	association1 := Association{
		Type: "elastic-inference",
		Name: "dev1",
	}
	association2 := Association{
		Type: "other-type",
		Name: "dev2",
	}
	task := &Task{
		Associations: []Association{association1, association2},
	}

	// positive cases
	association, ok := task.AssociationByTypeAndName("elastic-inference", "dev1")
	assert.Equal(t, *association, association1)
	association, ok = task.AssociationByTypeAndName("other-type", "dev2")
	assert.Equal(t, *association, association2)

	// negative cases
	association, ok = task.AssociationByTypeAndName("elastic-inference", "dev2")
	assert.False(t, ok)
	association, ok = task.AssociationByTypeAndName("other-type", "dev1")
	assert.False(t, ok)
}

<<<<<<< HEAD
func TestTaskGPUEnabled(t *testing.T) {
	testTask := &Task{
		Associations: []Association{
			{
				Containers: []string{
					"myName1",
				},
				Content: EncodedString{
					Encoding: "base64",
					Value:    "val",
				},
				Name: "gpu1",
				Type: "gpu",
			},
		},
	}

	assert.True(t, testTask.isGPUEnabled())
}

func TestTaskGPUDisabled(t *testing.T) {
	testTask := &Task{
		Containers: []*apicontainer.Container{
			{
				Name: "myName1",
			},
		},
	}

	assert.False(t, testTask.isGPUEnabled())
=======
func TestInitializeContainerOrderingWithLinksAndVolumesFrom(t *testing.T) {
	containerWithOnlyVolume := &apicontainer.Container{
		Name:   "myName",
		Image:  "image:tag",
		VolumesFrom: []apicontainer.VolumeFrom{{SourceContainer: "myName1"}},
	}

	containerWithOnlyLink := &apicontainer.Container{
		Name:  "myName1",
		Image: "image:tag",
		Links:  []string{"myName"},
	}

	containerWithBothVolumeAndLink := &apicontainer.Container{
		Name:   "myName2",
		Image:  "image:tag",
		VolumesFrom: []apicontainer.VolumeFrom{{SourceContainer: "myName"}},
		Links:  []string{"myName1"},
	}

	containerWithNoVolumeOrLink := &apicontainer.Container{
		Name:  "myName3",
		Image: "image:tag",
	}

	task := &Task{
		Arn:                "test",
		ResourcesMapUnsafe: make(map[string][]taskresource.TaskResource),
		Containers:         []*apicontainer.Container{containerWithOnlyVolume, containerWithOnlyLink,
		                                              containerWithBothVolumeAndLink, containerWithNoVolumeOrLink},
	}

	err := task.initializeContainerOrderingForVolumes()
	assert.NoError(t, err)
	err = task.initializeContainerOrderingForLinks()
	assert.NoError(t, err)

	containerResultWithVolume := task.Containers[0]
	assert.Equal(t,  "myName1", containerResultWithVolume.DependsOn[0].Container)
	assert.Equal(t,  ContainerOrderingStartCondition, containerResultWithVolume.DependsOn[0].Condition)

	containerResultWithLink := task.Containers[1]
	assert.Equal(t,  "myName", containerResultWithLink.DependsOn[0].Container)
	assert.Equal(t,  ContainerOrderingRunningCondition, containerResultWithLink.DependsOn[0].Condition)

	containerResultWithBothVolumeAndLink := task.Containers[2]
	assert.Equal(t,  "myName", containerResultWithBothVolumeAndLink.DependsOn[0].Container)
	assert.Equal(t,  ContainerOrderingStartCondition, containerResultWithBothVolumeAndLink.DependsOn[0].Condition)
	assert.Equal(t,  "myName1", containerResultWithBothVolumeAndLink.DependsOn[1].Container)
	assert.Equal(t,  ContainerOrderingRunningCondition, containerResultWithBothVolumeAndLink.DependsOn[1].Condition)

	containerResultWithNoVolumeOrLink := task.Containers[3]
	assert.Equal(t,  0, len(containerResultWithNoVolumeOrLink.DependsOn))
}

func TestInitializeContainerOrderingWithError(t *testing.T) {
	containerWithVolumeError := &apicontainer.Container{
		Name:   "myName",
		Image:  "image:tag",
		VolumesFrom: []apicontainer.VolumeFrom{{SourceContainer: "dummyContainer"}},
	}

	containerWithLinkError1 := &apicontainer.Container{
		Name:  "myName1",
		Image: "image:tag",
		Links: []string{"dummyContainer"},
	}

	containerWithLinkError2 := &apicontainer.Container{
		Name:  "myName2",
		Image: "image:tag",
		Links: []string{"myName:link1:link2"},
	}

	task1 := &Task{
		Arn:                "test",
		ResourcesMapUnsafe: make(map[string][]taskresource.TaskResource),
		Containers:         []*apicontainer.Container{containerWithVolumeError, containerWithLinkError1},
	}

	task2 := &Task{
		Arn:                "test",
		ResourcesMapUnsafe: make(map[string][]taskresource.TaskResource),
		Containers:         []*apicontainer.Container{containerWithVolumeError, containerWithLinkError2},
	}

	errVolume1 := task1.initializeContainerOrderingForVolumes()
	assert.Error(t, errVolume1)
	errLink1 := task1.initializeContainerOrderingForLinks()
	assert.Error(t, errLink1)

	errVolume2 := task2.initializeContainerOrderingForVolumes()
	assert.Error(t, errVolume2)
	errLink2 := task2.initializeContainerOrderingForLinks()
	assert.Error(t, errLink2)
>>>>>>> 5c3fa512
}<|MERGE_RESOLUTION|>--- conflicted
+++ resolved
@@ -2817,7 +2817,6 @@
 	assert.False(t, ok)
 }
 
-<<<<<<< HEAD
 func TestTaskGPUEnabled(t *testing.T) {
 	testTask := &Task{
 		Associations: []Association{
@@ -2848,7 +2847,8 @@
 	}
 
 	assert.False(t, testTask.isGPUEnabled())
-=======
+}
+
 func TestInitializeContainerOrderingWithLinksAndVolumesFrom(t *testing.T) {
 	containerWithOnlyVolume := &apicontainer.Container{
 		Name:   "myName",
@@ -2944,5 +2944,4 @@
 	assert.Error(t, errVolume2)
 	errLink2 := task2.initializeContainerOrderingForLinks()
 	assert.Error(t, errLink2)
->>>>>>> 5c3fa512
 }