--- conflicted
+++ resolved
@@ -90,13 +90,10 @@
 //    ecs.capability.aws-appmesh
 //    ecs.capability.task-eia
 //    ecs.capability.task-eni-trunking
-<<<<<<< HEAD
 //    ecs.capability.task-eia.optimized-cpu
-=======
 //    ecs.capability.firelens.fluentd
 //    ecs.capability.firelens.fluentbit
 //    com.amazonaws.ecs.capability.logging-driver.awsfirelens
->>>>>>> e00fe46e
 func (agent *ecsAgent) capabilities() ([]*ecs.Attribute, error) {
 	var capabilities []*ecs.Attribute
 
